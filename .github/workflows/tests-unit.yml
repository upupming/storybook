name: Unit tests

on: [push]

jobs:
  build:

<<<<<<< HEAD
    name: Test on node
=======
    name: Core Unit Tests
>>>>>>> aee88731
    runs-on: ubuntu-latest
    steps:
    - uses: actions/setup-node@v1
      with:
        node-version: '10.x'
    - uses: actions/checkout@v2
    - name: Cache node modules
      uses: actions/cache@v1
      with:
        path: node_modules
        key: ${{ runner.OS }}-build-${{ hashFiles('**/yarn.lock') }}
        restore-keys: |
          ${{ runner.OS }}-build-${{ env.cache-name }}-
          ${{ runner.OS }}-build-
          ${{ runner.OS }}-
    - name: install, bootstrap
      run: |
        yarn bootstrap --core
    - name: test
      run: |
        yarn test --core<|MERGE_RESOLUTION|>--- conflicted
+++ resolved
@@ -4,12 +4,7 @@
 
 jobs:
   build:
-
-<<<<<<< HEAD
-    name: Test on node
-=======
     name: Core Unit Tests
->>>>>>> aee88731
     runs-on: ubuntu-latest
     steps:
     - uses: actions/setup-node@v1
