--- conflicted
+++ resolved
@@ -35,13 +35,8 @@
     "util-deprecate": "^1.0.2"
   },
   "devDependencies": {
-<<<<<<< HEAD
     "@types/mithril": "^2.0.0",
     "@types/webpack-env": "^1.15.0",
-=======
-    "@types/mithril": "^1.1.16",
-    "@types/webpack-env": "^1.15.1",
->>>>>>> cb9e428b
     "mithril": "*",
     "preact": "*",
     "react": "*"
