{
  "name": "@storybook/addon-ondevice-notes",
  "version": "5.3.0-alpha.43",
  "description": "Write notes for your react-native Storybook stories.",
  "keywords": [
    "addon",
    "notes",
    "react-native",
    "storybook"
  ],
  "repository": {
    "type": "git",
    "url": "https://github.com/storybookjs/storybook.git",
    "directory": "addons/ondevice-notes"
  },
  "license": "MIT",
  "files": [
    "dist/**/*",
    "docs/**/*",
    "README.md",
    "*.js",
    "*.d.ts"
  ],
  "main": "dist/index.js",
  "types": "dist/index.d.ts",
  "scripts": {
    "prepare": "node ../../scripts/prepare.js"
  },
  "dependencies": {
<<<<<<< HEAD
    "@emotion/core": "^10.0.20",
    "@storybook/addons": "5.3.0-alpha.42",
    "@storybook/api": "5.3.0-alpha.42",
    "@storybook/client-api": "5.3.0-alpha.42",
    "@storybook/client-logger": "5.3.0-alpha.42",
    "@storybook/core-events": "5.3.0-alpha.42",
=======
    "@storybook/addons": "5.3.0-alpha.43",
    "@storybook/api": "5.3.0-alpha.43",
    "@storybook/client-api": "5.3.0-alpha.43",
    "@storybook/client-logger": "5.3.0-alpha.43",
    "@storybook/core-events": "5.3.0-alpha.43",
>>>>>>> 3531f4f6
    "core-js": "^3.0.1",
    "prop-types": "^15.7.2",
    "react-native-simple-markdown": "^1.1.0"
  },
  "peerDependencies": {
    "react": "*",
    "react-native": "*"
  },
  "publishConfig": {
    "access": "public"
  }
}<|MERGE_RESOLUTION|>--- conflicted
+++ resolved
@@ -27,20 +27,12 @@
     "prepare": "node ../../scripts/prepare.js"
   },
   "dependencies": {
-<<<<<<< HEAD
     "@emotion/core": "^10.0.20",
-    "@storybook/addons": "5.3.0-alpha.42",
-    "@storybook/api": "5.3.0-alpha.42",
-    "@storybook/client-api": "5.3.0-alpha.42",
-    "@storybook/client-logger": "5.3.0-alpha.42",
-    "@storybook/core-events": "5.3.0-alpha.42",
-=======
     "@storybook/addons": "5.3.0-alpha.43",
     "@storybook/api": "5.3.0-alpha.43",
     "@storybook/client-api": "5.3.0-alpha.43",
     "@storybook/client-logger": "5.3.0-alpha.43",
     "@storybook/core-events": "5.3.0-alpha.43",
->>>>>>> 3531f4f6
     "core-js": "^3.0.1",
     "prop-types": "^15.7.2",
     "react-native-simple-markdown": "^1.1.0"
