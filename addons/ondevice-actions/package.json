--- conflicted
+++ resolved
@@ -1,10 +1,6 @@
 {
   "name": "@storybook/addon-ondevice-actions",
-<<<<<<< HEAD
-  "version": "5.2.0-beta.32",
-=======
   "version": "5.3.0-alpha.17",
->>>>>>> aae55a4b
   "description": "Action Logger addon for react-native storybook",
   "keywords": [
     "storybook"
@@ -30,22 +26,13 @@
     "prepare": "node ../../scripts/prepare.js"
   },
   "dependencies": {
-<<<<<<< HEAD
-    "@storybook/addons": "5.2.0-beta.32",
-    "@storybook/core-events": "5.2.0-beta.32",
-=======
     "@storybook/addons": "5.3.0-alpha.17",
     "@storybook/core-events": "5.3.0-alpha.17",
->>>>>>> aae55a4b
     "core-js": "^3.0.1",
     "fast-deep-equal": "^2.0.1"
   },
   "devDependencies": {
-<<<<<<< HEAD
-    "@storybook/addon-actions": "5.2.0-beta.32"
-=======
     "@storybook/addon-actions": "5.3.0-alpha.17"
->>>>>>> aae55a4b
   },
   "peerDependencies": {
     "@storybook/addon-actions": "*",
