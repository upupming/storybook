--- conflicted
+++ resolved
@@ -23,13 +23,8 @@
     "storybook-remote": "start-storybook -p 3006"
   },
   "dependencies": {
-<<<<<<< HEAD
     "@storybook/addons": "^3.3.0-alpha.0",
-    "babel-runtime": "^6.23.0",
-=======
-    "@storybook/addons": "^3.2.10",
     "babel-runtime": "^6.26.0",
->>>>>>> 63e82acb
     "deep-equal": "^1.0.1",
     "events": "^1.1.1",
     "global": "^4.3.2",
