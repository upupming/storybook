{
  "name": "@storybook/addon-jest",
  "version": "4.2.0-alpha.10",
  "description": "React storybook addon that show component jest report",
  "keywords": [
    "addon",
    "jest",
    "react",
    "report",
    "results",
    "storybook",
    "unit-testing"
  ],
  "homepage": "https://github.com/storybooks/storybook/tree/master/addons/jest",
  "bugs": {
    "url": "https://github.com/storybooks/storybook/issues"
  },
  "repository": {
    "type": "git",
    "url": "https://github.com/storybooks/storybook.git"
  },
  "license": "MIT",
  "author": "Renaud Tertrais <renaud.tertrais@gmail.com> (https://github.com/renaudtertrais)",
  "main": "dist/index.js",
  "jsnext:main": "src/index.js",
  "scripts": {
    "prepare": "node ../../scripts/prepare.js"
  },
  "dependencies": {
<<<<<<< HEAD
    "@emotion/styled": "^10.0.5",
    "@storybook/addons": "4.2.0-alpha.9",
    "@storybook/components": "4.2.0-alpha.9",
    "core-js": "^2.6.1",
=======
    "@emotion/styled": "^0.10.6",
    "@storybook/addons": "4.2.0-alpha.10",
    "@storybook/components": "4.2.0-alpha.10",
    "core-js": "^2.5.7",
>>>>>>> a199a42e
    "global": "^4.3.2",
    "prop-types": "^15.6.2",
    "react": "^16.7.0",
    "upath": "^1.1.0",
    "util-deprecate": "^1.0.2"
  },
  "peerDependencies": {
    "react": "*"
  },
  "publishConfig": {
    "access": "public"
  }
}<|MERGE_RESOLUTION|>--- conflicted
+++ resolved
@@ -27,17 +27,10 @@
     "prepare": "node ../../scripts/prepare.js"
   },
   "dependencies": {
-<<<<<<< HEAD
     "@emotion/styled": "^10.0.5",
-    "@storybook/addons": "4.2.0-alpha.9",
-    "@storybook/components": "4.2.0-alpha.9",
-    "core-js": "^2.6.1",
-=======
-    "@emotion/styled": "^0.10.6",
     "@storybook/addons": "4.2.0-alpha.10",
     "@storybook/components": "4.2.0-alpha.10",
-    "core-js": "^2.5.7",
->>>>>>> a199a42e
+    "core-js": "^2.6.1",
     "global": "^4.3.2",
     "prop-types": "^15.6.2",
     "react": "^16.7.0",
