--- conflicted
+++ resolved
@@ -26,15 +26,10 @@
   },
   "dependencies": {
     "@emotion/styled": "^0.10.6",
-<<<<<<< HEAD
-    "@storybook/addons": "4.1.0-alpha.8",
-    "@storybook/components": "4.1.0-alpha.8",
-    "@storybook/core-events": "4.1.0-alpha.8",
+    "@storybook/addons": "4.1.0-alpha.9",
+    "@storybook/components": "4.1.0-alpha.9",
+    "@storybook/core-events": "4.1.0-alpha.9",
     "markdown-to-jsx": "^6.7.4",
-=======
-    "@storybook/addons": "4.1.0-alpha.9",
-    "marked": "^0.5.1",
->>>>>>> 5f69057d
     "prop-types": "^15.6.2"
   },
   "peerDependencies": {
