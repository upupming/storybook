--- conflicted
+++ resolved
@@ -22,19 +22,11 @@
     "prepare": "node ../../scripts/prepare.js"
   },
   "dependencies": {
-<<<<<<< HEAD
-    "@storybook/addons": "5.1.0-alpha.30",
-    "@storybook/client-logger": "5.1.0-alpha.30",
-    "@storybook/components": "5.1.0-alpha.30",
-    "@storybook/theming": "5.1.0-alpha.30",
-    "core-js": "^3.0.1",
-=======
     "@storybook/addons": "5.1.0-alpha.33",
     "@storybook/client-logger": "5.1.0-alpha.33",
     "@storybook/components": "5.1.0-alpha.33",
     "@storybook/theming": "5.1.0-alpha.33",
-    "core-js": "^2.6.5",
->>>>>>> 39410074
+    "core-js": "^3.0.1",
     "global": "^4.3.2",
     "marksy": "^6.1.0",
     "nested-object-assign": "^1.0.3",
