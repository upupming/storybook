--- conflicted
+++ resolved
@@ -32,12 +32,7 @@
     "prop-types": "^15.6.2",
     "react": "^16.8.1",
     "react-addons-create-fragment": "^15.5.3",
-<<<<<<< HEAD
-    "react-is": "^16.7.0",
-=======
-    "react-element-to-jsx-string": "^14.0.2",
     "react-is": "^16.8.1",
->>>>>>> fedcff80
     "react-lifecycles-compat": "^3.0.4",
     "util-deprecate": "^1.0.2"
   },
