{
  "name": "@storybook/addon-info",
  "version": "5.0.0-beta.3",
  "description": "A Storybook addon to show additional information for your stories.",
  "keywords": [
    "addon",
    "storybook"
  ],
  "homepage": "https://github.com/storybooks/storybook/tree/master/addons/info",
  "bugs": {
    "url": "https://github.com/storybooks/storybook/issues"
  },
  "repository": {
    "type": "git",
    "url": "https://github.com/storybooks/storybook.git",
    "directory": "addons/info"
  },
  "license": "MIT",
  "main": "dist/index.js",
  "jsnext:main": "src/index.js",
  "scripts": {
    "prepare": "node ../../scripts/prepare.js"
  },
  "dependencies": {
    "@storybook/addons": "5.0.0-beta.3",
    "@storybook/client-logger": "5.0.0-beta.3",
    "@storybook/components": "5.0.0-beta.3",
    "@storybook/theming": "5.0.0-beta.3",
    "core-js": "^2.6.2",
    "global": "^4.3.2",
    "marksy": "^6.1.0",
    "nested-object-assign": "^1.0.1",
    "prop-types": "^15.6.2",
    "react": "^16.8.2",
    "react-addons-create-fragment": "^15.5.3",
<<<<<<< HEAD
    "react-is": "^16.8.1",
=======
    "react-element-to-jsx-string": "^14.0.2",
    "react-is": "^16.8.3",
>>>>>>> a12362f4
    "react-lifecycles-compat": "^3.0.4",
    "util-deprecate": "^1.0.2"
  },
  "devDependencies": {
    "react-test-renderer": "^16.8.1"
  },
  "peerDependencies": {
    "react": "*"
  },
  "publishConfig": {
    "access": "public"
  }
}<|MERGE_RESOLUTION|>--- conflicted
+++ resolved
@@ -33,12 +33,7 @@
     "prop-types": "^15.6.2",
     "react": "^16.8.2",
     "react-addons-create-fragment": "^15.5.3",
-<<<<<<< HEAD
-    "react-is": "^16.8.1",
-=======
-    "react-element-to-jsx-string": "^14.0.2",
     "react-is": "^16.8.3",
->>>>>>> a12362f4
     "react-lifecycles-compat": "^3.0.4",
     "util-deprecate": "^1.0.2"
   },
