{
  "name": "@storybook/addon-design-assets",
  "version": "5.3.0-alpha.9",
  "description": "Design asset preview for storybook",
  "keywords": [
    "addon",
    "assets",
    "design",
    "files",
    "parameter",
    "storybook",
    "viewer"
  ],
  "homepage": "https://github.com/storybookjs/storybook#readme",
  "bugs": {
    "url": "https://github.com/storybookjs/storybook/issues"
  },
  "repository": {
    "type": "git",
    "url": "git+https://github.com/storybookjs/storybook.git",
    "directory": "addons/design-assets"
  },
  "license": "MIT",
  "files": [
    "dist/**/*",
    "docs/**/*",
    "README.md",
    "register.js"
  ],
  "main": "dist/index.js",
  "types": "dist/index.d.ts",
  "scripts": {
    "prepare": "node ../../scripts/prepare.js"
  },
  "dependencies": {
    "@storybook/addons": "5.3.0-alpha.9",
    "@storybook/api": "5.3.0-alpha.9",
    "@storybook/client-logger": "5.3.0-alpha.9",
    "@storybook/components": "5.3.0-alpha.9",
    "@storybook/core-events": "5.3.0-alpha.9",
    "@storybook/theming": "5.3.0-alpha.9",
    "core-js": "^3.0.1",
<<<<<<< HEAD
    "global": "^4.0.0",
    "react": "^16.9.0",
=======
    "global": "^4.3.2",
    "react": "^16.8.3",
    "ts-dedent": "^1.1.0",
>>>>>>> d0381ef6
    "use-image": "^1.0.3"
  },
  "publishConfig": {
    "access": "public"
  }
}<|MERGE_RESOLUTION|>--- conflicted
+++ resolved
@@ -40,14 +40,9 @@
     "@storybook/core-events": "5.3.0-alpha.9",
     "@storybook/theming": "5.3.0-alpha.9",
     "core-js": "^3.0.1",
-<<<<<<< HEAD
-    "global": "^4.0.0",
-    "react": "^16.9.0",
-=======
     "global": "^4.3.2",
     "react": "^16.8.3",
     "ts-dedent": "^1.1.0",
->>>>>>> d0381ef6
     "use-image": "^1.0.3"
   },
   "publishConfig": {
