{
  "name": "@storybook/addon-design-assets",
  "version": "6.1.0-alpha.30",
  "description": "Design asset preview for storybook",
  "keywords": [
    "addon",
    "assets",
    "design",
    "files",
    "parameter",
    "storybook",
    "viewer"
  ],
  "homepage": "https://github.com/storybookjs/storybook#readme",
  "bugs": {
    "url": "https://github.com/storybookjs/storybook/issues"
  },
  "repository": {
    "type": "git",
    "url": "git+https://github.com/storybookjs/storybook.git",
    "directory": "addons/design-assets"
  },
  "license": "MIT",
  "main": "dist/index.js",
  "types": "dist/index.d.ts",
  "files": [
    "dist/**/*",
    "README.md",
    "*.js",
    "*.d.ts",
    "ts3.4/**/*"
  ],
  "scripts": {
    "prepare": "node ../../scripts/prepare.js"
  },
  "dependencies": {
    "@storybook/addons": "6.1.0-alpha.30",
    "@storybook/api": "6.1.0-alpha.30",
    "@storybook/client-logger": "6.1.0-alpha.30",
    "@storybook/components": "6.1.0-alpha.30",
    "@storybook/core-events": "6.1.0-alpha.30",
    "@storybook/theming": "6.1.0-alpha.30",
    "core-js": "^3.0.1",
    "global": "^4.3.2",
    "react": "^16.8.3 || ^17.0.0",
    "react-dom": "^16.8.3",
<<<<<<< HEAD
    "regenerator-runtime": "^0.13.7",
    "ts-dedent": "^1.1.1",
=======
    "regenerator-runtime": "^0.13.3",
    "ts-dedent": "^2.0.0",
>>>>>>> dd5aab23
    "use-image": "^1.0.3"
  },
  "publishConfig": {
    "access": "public"
  },
  "gitHead": "f883f080f23e6cd3900bc3de7950180ee5e8b226",
  "typesVersions": {
    "<3.8": {
      "*": [
        "ts3.4/*"
      ]
    }
  }
}<|MERGE_RESOLUTION|>--- conflicted
+++ resolved
@@ -44,13 +44,8 @@
     "global": "^4.3.2",
     "react": "^16.8.3 || ^17.0.0",
     "react-dom": "^16.8.3",
-<<<<<<< HEAD
     "regenerator-runtime": "^0.13.7",
-    "ts-dedent": "^1.1.1",
-=======
-    "regenerator-runtime": "^0.13.3",
     "ts-dedent": "^2.0.0",
->>>>>>> dd5aab23
     "use-image": "^1.0.3"
   },
   "publishConfig": {
