--- conflicted
+++ resolved
@@ -1,11 +1,7 @@
 {
   "name": "@storybook/addon-knobs",
   "version": "6.2.0-alpha.28",
-<<<<<<< HEAD
-  "description": "Storybook Addon Prop Editor Component",
-=======
   "description": "Storybook addon prop editor component",
->>>>>>> ae2f56e9
   "keywords": [
     "addon",
     "storybook",
