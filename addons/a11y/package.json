{
  "name": "@storybook/addon-a11y",
  "version": "5.1.0-alpha.14",
  "description": "a11y addon for storybook",
  "keywords": [
    "a11y",
    "accessibility",
    "addon",
    "storybook",
    "valid",
    "verify"
  ],
  "homepage": "https://github.com/storybooks/storybook#readme",
  "bugs": {
    "url": "https://github.com/storybooks/storybook/issues"
  },
  "repository": {
    "type": "git",
    "url": "git+https://github.com/storybooks/storybook.git",
    "directory": "addons/a11y"
  },
  "license": "MIT",
  "main": "dist/index.js",
  "types": "dist/index.d.ts",
  "scripts": {
    "prepare": "node ../../scripts/prepare.js"
  },
  "dependencies": {
<<<<<<< HEAD
    "@storybook/addons": "5.1.0-alpha.13",
    "@storybook/api": "5.1.0-alpha.13",
    "@storybook/client-logger": "5.1.0-alpha.13",
    "@storybook/components": "5.1.0-alpha.13",
    "@storybook/core-events": "5.1.0-alpha.13",
    "@storybook/theming": "5.1.0-alpha.13",
    "@types/react-redux": "^7.0.3",
=======
    "@storybook/addons": "5.1.0-alpha.14",
    "@storybook/api": "5.1.0-alpha.14",
    "@storybook/client-logger": "5.1.0-alpha.14",
    "@storybook/components": "5.1.0-alpha.14",
    "@storybook/core-events": "5.1.0-alpha.14",
    "@storybook/theming": "5.1.0-alpha.14",
>>>>>>> 0f44cafb
    "axe-core": "^3.2.2",
    "common-tags": "^1.8.0",
    "core-js": "^2.6.5",
    "global": "^4.3.2",
    "memoizerific": "^1.11.3",
    "react": "^16.8.4",
    "util-deprecate": "^1.0.2"
  },
  "devDependencies": {
    "@types/common-tags": "^1.8.0",
    "react-redux": "^6.0.1",
    "redux": "^4.0.1"
  },
  "publishConfig": {
    "access": "public"
  }
}<|MERGE_RESOLUTION|>--- conflicted
+++ resolved
@@ -26,22 +26,12 @@
     "prepare": "node ../../scripts/prepare.js"
   },
   "dependencies": {
-<<<<<<< HEAD
-    "@storybook/addons": "5.1.0-alpha.13",
-    "@storybook/api": "5.1.0-alpha.13",
-    "@storybook/client-logger": "5.1.0-alpha.13",
-    "@storybook/components": "5.1.0-alpha.13",
-    "@storybook/core-events": "5.1.0-alpha.13",
-    "@storybook/theming": "5.1.0-alpha.13",
-    "@types/react-redux": "^7.0.3",
-=======
     "@storybook/addons": "5.1.0-alpha.14",
     "@storybook/api": "5.1.0-alpha.14",
     "@storybook/client-logger": "5.1.0-alpha.14",
     "@storybook/components": "5.1.0-alpha.14",
     "@storybook/core-events": "5.1.0-alpha.14",
     "@storybook/theming": "5.1.0-alpha.14",
->>>>>>> 0f44cafb
     "axe-core": "^3.2.2",
     "common-tags": "^1.8.0",
     "core-js": "^2.6.5",
@@ -52,6 +42,7 @@
   },
   "devDependencies": {
     "@types/common-tags": "^1.8.0",
+    "@types/react-redux": "^7.0.3",
     "react-redux": "^6.0.1",
     "redux": "^4.0.1"
   },
