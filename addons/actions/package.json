{
  "name": "@storybook/addon-actions",
  "version": "5.2.0-alpha.40",
  "description": "Action Logger addon for storybook",
  "keywords": [
    "storybook"
  ],
  "homepage": "https://github.com/storybookjs/storybook/tree/master/addons/actions",
  "bugs": {
    "url": "https://github.com/storybookjs/storybook/issues"
  },
  "repository": {
    "type": "git",
    "url": "https://github.com/storybookjs/storybook.git",
    "directory": "addons/actions"
  },
  "license": "MIT",
  "main": "dist/index.js",
  "types": "dist/index.d.ts",
  "scripts": {
    "prepare": "node ../../scripts/prepare.js"
  },
  "dependencies": {
<<<<<<< HEAD
    "@storybook/addons": "5.2.0-alpha.35",
    "@storybook/api": "5.2.0-alpha.35",
    "@storybook/client-api": "5.2.0-alpha.35",
    "@storybook/components": "5.2.0-alpha.35",
    "@storybook/core-events": "5.2.0-alpha.35",
    "@storybook/theming": "5.2.0-alpha.35",
=======
    "@storybook/addons": "5.2.0-alpha.40",
    "@storybook/api": "5.2.0-alpha.40",
    "@storybook/components": "5.2.0-alpha.40",
    "@storybook/core-events": "5.2.0-alpha.40",
    "@storybook/theming": "5.2.0-alpha.40",
>>>>>>> eec41f3f
    "core-js": "^3.0.1",
    "fast-deep-equal": "^2.0.1",
    "global": "^4.3.2",
    "polished": "^3.3.1",
    "prop-types": "^15.7.2",
    "react": "^16.8.3",
    "react-inspector": "^3.0.2",
    "uuid": "^3.3.2"
  },
  "devDependencies": {
    "@types/lodash": "^4.14.129",
    "@types/uuid": "^3.4.4"
  },
  "publishConfig": {
    "access": "public"
  }
}<|MERGE_RESOLUTION|>--- conflicted
+++ resolved
@@ -21,20 +21,12 @@
     "prepare": "node ../../scripts/prepare.js"
   },
   "dependencies": {
-<<<<<<< HEAD
-    "@storybook/addons": "5.2.0-alpha.35",
-    "@storybook/api": "5.2.0-alpha.35",
-    "@storybook/client-api": "5.2.0-alpha.35",
-    "@storybook/components": "5.2.0-alpha.35",
-    "@storybook/core-events": "5.2.0-alpha.35",
-    "@storybook/theming": "5.2.0-alpha.35",
-=======
     "@storybook/addons": "5.2.0-alpha.40",
     "@storybook/api": "5.2.0-alpha.40",
+    "@storybook/client-api": "5.2.0-alpha.40",
     "@storybook/components": "5.2.0-alpha.40",
     "@storybook/core-events": "5.2.0-alpha.40",
     "@storybook/theming": "5.2.0-alpha.40",
->>>>>>> eec41f3f
     "core-js": "^3.0.1",
     "fast-deep-equal": "^2.0.1",
     "global": "^4.3.2",
