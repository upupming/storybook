{
  "name": "@storybook/addon-actions",
  "version": "6.2.0-alpha.26",
  "description": "Get UI feedback when an action is performed on an interactive element",
  "keywords": [
    "storybook",
    "essentials",
    "data-state"
  ],
  "homepage": "https://github.com/storybookjs/storybook/tree/master/addons/actions",
  "bugs": {
    "url": "https://github.com/storybookjs/storybook/issues"
  },
  "repository": {
    "type": "git",
    "url": "https://github.com/storybookjs/storybook.git",
    "directory": "addons/actions"
  },
  "license": "MIT",
  "main": "dist/cjs/index.js",
  "module": "dist/esm/index.js",
  "types": "dist/ts3.9/index.d.ts",
  "typesVersions": {
    "<3.8": {
      "*": [
        "dist/ts3.4/*"
      ]
    }
  },
  "files": [
    "dist/**/*",
    "README.md",
    "*.js",
    "*.d.ts"
  ],
  "scripts": {
    "prepare": "node ../../scripts/prepare.js"
  },
  "dependencies": {
    "@storybook/addons": "6.2.0-alpha.26",
    "@storybook/api": "6.2.0-alpha.26",
    "@storybook/client-api": "6.2.0-alpha.26",
    "@storybook/components": "6.2.0-alpha.26",
    "@storybook/core-events": "6.2.0-alpha.26",
    "@storybook/theming": "6.2.0-alpha.26",
    "core-js": "^3.8.2",
    "fast-deep-equal": "^3.1.3",
    "global": "^4.4.0",
    "lodash": "^4.17.20",
    "polished": "^3.6.7",
    "prop-types": "^15.7.2",
    "react-inspector": "^5.1.0",
    "regenerator-runtime": "^0.13.7",
    "ts-dedent": "^2.0.0",
    "util-deprecate": "^1.0.2",
    "uuid-browser": "^3.1.0"
  },
  "devDependencies": {
    "@types/lodash": "^4.14.167",
    "@types/webpack-env": "^1.16.0"
  },
  "peerDependencies": {
    "react": "^16.8.0 || ^17.0.0",
    "react-dom": "^16.8.0 || ^17.0.0"
  },
  "peerDependenciesMeta": {
    "react": {
      "optional": true
    },
    "react-dom": {
      "optional": true
    }
  },
  "publishConfig": {
    "access": "public"
  },
<<<<<<< HEAD
  "gitHead": "2cc64efa1dcb90b72806d4c88c295f38dd92e427",
  "storybook": {
    "displayName": "Actions",
    "unsupportedFrameworks": [
      "react-native"
    ],
    "icon": "https://user-images.githubusercontent.com/263385/101991666-479cc600-3c7c-11eb-837b-be4e5ffa1bb8.png"
  }
=======
  "gitHead": "dc281516a86ed63016caa2861f32f59d642adac7"
>>>>>>> c1e06864
}<|MERGE_RESOLUTION|>--- conflicted
+++ resolved
@@ -74,8 +74,7 @@
   "publishConfig": {
     "access": "public"
   },
-<<<<<<< HEAD
-  "gitHead": "2cc64efa1dcb90b72806d4c88c295f38dd92e427",
+  "gitHead": "dc281516a86ed63016caa2861f32f59d642adac7",
   "storybook": {
     "displayName": "Actions",
     "unsupportedFrameworks": [
@@ -83,7 +82,4 @@
     ],
     "icon": "https://user-images.githubusercontent.com/263385/101991666-479cc600-3c7c-11eb-837b-be4e5ffa1bb8.png"
   }
-=======
-  "gitHead": "dc281516a86ed63016caa2861f32f59d642adac7"
->>>>>>> c1e06864
 }