--- conflicted
+++ resolved
@@ -24,13 +24,8 @@
     "prepare": "node ../../scripts/prepare.js"
   },
   "dependencies": {
-<<<<<<< HEAD
-    "@storybook/addons": "5.1.0-alpha.30",
+    "@storybook/addons": "5.1.0-alpha.33",
     "core-js": "^3.0.1",
-=======
-    "@storybook/addons": "5.1.0-alpha.33",
-    "core-js": "^2.6.5",
->>>>>>> 39410074
     "prop-types": "^15.7.2"
   },
   "peerDependencies": {
