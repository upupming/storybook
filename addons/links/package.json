{
  "name": "@storybook/addon-links",
  "version": "3.0.0",
  "description": "Story Links addon for storybook",
  "main": "dist/index.js",
  "scripts": {
    "deploy-storybook": "storybook-to-ghpages",
    "prepublish": "node ../../scripts/prepublish.js",
    "storybook": "start-storybook -p 9001"
  },
  "repository": {
    "type": "git",
    "url": "git+https://github.com/storybooks/storybook.git"
  },
  "keywords": [
    "storybook"
  ],
  "license": "MIT",
  "bugs": {
    "url": "https://github.com/storybooks/storybook/issues"
  },
  "homepage": "https://github.com/storybooks/storybook/tree/master/addons/links",
  "devDependencies": {
    "react": "^15.5.4",
    "react-dom": "^15.5.4",
    "shelljs": "^0.7.7"
  },
  "dependencies": {
<<<<<<< HEAD
    "@storybook/addons": "^3.0.0-rc.0"
=======
    "@storybook/addons": "^3.0.0"
>>>>>>> 3868a543
  },
  "peerDependencies": {
    "react": "*",
    "react-dom": "*"
  },
  "typings": "./storybook-addon-links.d.ts"
}<|MERGE_RESOLUTION|>--- conflicted
+++ resolved
@@ -26,11 +26,7 @@
     "shelljs": "^0.7.7"
   },
   "dependencies": {
-<<<<<<< HEAD
-    "@storybook/addons": "^3.0.0-rc.0"
-=======
     "@storybook/addons": "^3.0.0"
->>>>>>> 3868a543
   },
   "peerDependencies": {
     "react": "*",
