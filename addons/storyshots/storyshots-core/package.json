{
  "name": "@storybook/addon-storyshots",
  "version": "6.4.0-alpha.6",
  "description": "Take a code snapshot of every story automatically with Jest",
  "keywords": [
    "addon",
    "storybook",
    "test"
  ],
  "homepage": "https://github.com/storybookjs/storybook/tree/master/addons/storyshots/storyshots-core",
  "bugs": {
    "url": "https://github.com/storybookjs/storybook/issues"
  },
  "repository": {
    "type": "git",
    "url": "https://github.com/storybookjs/storybook.git",
    "directory": "addons/storyshots/storyshots-core"
  },
  "funding": {
    "type": "opencollective",
    "url": "https://opencollective.com/storybook"
  },
  "license": "MIT",
  "main": "dist/ts3.9/index.js",
  "module": "dist/ts3.9/index.js",
  "types": "dist/ts3.9/index.d.ts",
  "typesVersions": {
    "<3.8": {
      "*": [
        "dist/ts3.4/*"
      ]
    }
  },
  "files": [
    "dist/**/*",
    "README.md",
    "*.js",
    "*.d.ts"
  ],
  "scripts": {
    "build-storybook": "build-storybook",
    "example": "jest storyshot.test",
    "prepare": "node ../../../scripts/prepare.js",
    "storybook": "start-storybook -p 6006"
  },
  "dependencies": {
    "@jest/transform": "^26.6.2",
<<<<<<< HEAD
    "@storybook/addons": "6.4.0-alpha.3",
    "@storybook/client-api": "6.4.0-alpha.3",
    "@storybook/core": "6.4.0-alpha.3",
    "@storybook/core-common": "6.4.0-alpha.3",
    "@storybook/global-root": "6.4.0-alpha.3",
=======
    "@storybook/addons": "6.4.0-alpha.6",
    "@storybook/client-api": "6.4.0-alpha.6",
    "@storybook/core": "6.4.0-alpha.6",
    "@storybook/core-common": "6.4.0-alpha.6",
>>>>>>> cbbef5be
    "@types/glob": "^7.1.3",
    "@types/jest": "^26.0.16",
    "@types/jest-specific-snapshot": "^0.5.3",
    "babel-plugin-require-context-hook": "^1.0.0",
    "core-js": "^3.8.2",
    "glob": "^7.1.6",
    "jest-specific-snapshot": "^4.0.0",
    "preact-render-to-string": "^5.1.19",
    "pretty-format": "^26.6.2",
    "react-test-renderer": "^16.8.0 || ^17.0.0",
    "read-pkg-up": "^7.0.1",
    "regenerator-runtime": "^0.13.7",
    "ts-dedent": "^2.0.0"
  },
  "devDependencies": {
    "@angular/core": "^11.2.0",
    "@angular/platform-browser-dynamic": "^11.2.0",
    "@storybook/addon-docs": "6.4.0-alpha.6",
    "@storybook/angular": "6.4.0-alpha.6",
    "@storybook/react": "6.4.0-alpha.6",
    "@storybook/vue": "6.4.0-alpha.6",
    "@storybook/vue3": "6.4.0-alpha.6",
    "babel-loader": "^8.2.2",
    "enzyme": "^3.11.0",
    "enzyme-to-json": "^3.6.1",
    "jest-emotion": "^10.0.32",
    "jest-preset-angular": "^8.3.2",
    "jest-vue-preprocessor": "^1.7.1",
    "rxjs": "^6.6.3",
    "vue-jest": "^5.0.0-alpha.8"
  },
  "peerDependencies": {
    "@angular/core": ">=6.0.0",
    "@angular/platform-browser-dynamic": ">=6.0.0",
    "@storybook/angular": "*",
    "@storybook/react": "*",
    "@storybook/vue": "*",
    "@storybook/vue3": "*",
    "jest": "*",
    "jest-preset-angular": "*",
    "jest-vue-preprocessor": "*",
    "preact": "^10.5.13",
    "react": "^16.8.0 || ^17.0.0",
    "react-dom": "^16.8.0 || ^17.0.0",
    "rxjs": "*",
    "svelte": "*",
    "vue": "*",
    "vue-jest": "*"
  },
  "peerDependenciesMeta": {
    "@angular/core": {
      "optional": true
    },
    "@angular/platform-browser-dynamic": {
      "optional": true
    },
    "@storybook/angular": {
      "optional": true
    },
    "@storybook/react": {
      "optional": true
    },
    "@storybook/vue": {
      "optional": true
    },
    "@storybook/vue3": {
      "optional": true
    },
    "jest-preset-angular": {
      "optional": true
    },
    "jest-vue-preprocessor": {
      "optional": true
    },
    "preact": {
      "optional": true
    },
    "react": {
      "optional": true
    },
    "react-dom": {
      "optional": true
    },
    "rxjs": {
      "optional": true
    },
    "svelte": {
      "optional": true
    },
    "vue": {
      "optional": true
    },
    "vue-jest": {
      "optional": true
    }
  },
  "publishConfig": {
    "access": "public"
  },
  "gitHead": "e15d4e0276d925a601ee25fd819d5f050920e1ab",
  "storybook": {
    "displayName": "Storyshots",
    "icon": "https://user-images.githubusercontent.com/263385/101991676-48cdf300-3c7c-11eb-8aa1-944dab6ab29b.png",
    "unsupportedFrameworks": [
      "ember",
      "mithril",
      "marko"
    ]
  }
}<|MERGE_RESOLUTION|>--- conflicted
+++ resolved
@@ -45,18 +45,11 @@
   },
   "dependencies": {
     "@jest/transform": "^26.6.2",
-<<<<<<< HEAD
-    "@storybook/addons": "6.4.0-alpha.3",
-    "@storybook/client-api": "6.4.0-alpha.3",
-    "@storybook/core": "6.4.0-alpha.3",
-    "@storybook/core-common": "6.4.0-alpha.3",
-    "@storybook/global-root": "6.4.0-alpha.3",
-=======
     "@storybook/addons": "6.4.0-alpha.6",
     "@storybook/client-api": "6.4.0-alpha.6",
     "@storybook/core": "6.4.0-alpha.6",
     "@storybook/core-common": "6.4.0-alpha.6",
->>>>>>> cbbef5be
+    "@storybook/global-root": "6.4.0-alpha.6",
     "@types/glob": "^7.1.3",
     "@types/jest": "^26.0.16",
     "@types/jest-specific-snapshot": "^0.5.3",
