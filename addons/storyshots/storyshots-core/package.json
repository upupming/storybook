{
  "name": "@storybook/addon-storyshots",
  "version": "6.1.0-beta.0",
  "description": "StoryShots is a Jest Snapshot Testing Addon for Storybook.",
  "keywords": [
    "addon",
    "storybook"
  ],
  "homepage": "https://github.com/storybookjs/storybook/tree/master/addons/storyshots/storyshots-core",
  "bugs": {
    "url": "https://github.com/storybookjs/storybook/issues"
  },
  "repository": {
    "type": "git",
    "url": "https://github.com/storybookjs/storybook.git",
    "directory": "addons/storyshots/storyshots-core"
  },
  "license": "MIT",
  "main": "dist/index.js",
  "types": "dist/index.d.ts",
  "files": [
    "dist/**/*",
    "README.md",
    "*.js",
    "*.d.ts",
    "ts3.4/**/*"
  ],
  "scripts": {
    "build-storybook": "build-storybook",
    "example": "jest storyshot.test",
    "prepare": "node ../../../scripts/prepare.js",
    "storybook": "start-storybook -p 6006"
  },
  "dependencies": {
    "@jest/transform": "^26.0.0",
    "@storybook/addons": "6.1.0-beta.0",
    "@storybook/client-api": "6.1.0-beta.0",
    "@storybook/core": "6.1.0-beta.0",
    "@types/glob": "^7.1.1",
    "@types/jest": "^25.1.1",
    "@types/jest-specific-snapshot": "^0.5.3",
    "babel-plugin-require-context-hook": "^1.0.0",
    "core-js": "^3.0.1",
    "glob": "^7.1.3",
    "global": "^4.3.2",
    "jest-specific-snapshot": "^4.0.0",
    "pretty-format": "^26.4.0",
<<<<<<< HEAD
    "react-test-renderer": "^16.8.3",
=======
    "react": "^16.8.3 || ^17.0.0",
    "react-dom": "^16.8.3 || ^17.0.0",
    "react-test-renderer": "^16.8.3 || ^17.0.0",
>>>>>>> 3ce06946
    "read-pkg-up": "^7.0.0",
    "regenerator-runtime": "^0.13.7",
    "ts-dedent": "^2.0.0"
  },
  "devDependencies": {
    "@storybook/addon-docs": "6.1.0-beta.0",
    "@storybook/react": "6.1.0-beta.0",
    "babel-loader": "^8.0.6",
    "enzyme": "^3.11.0",
    "enzyme-to-json": "^3.4.1",
    "jest-emotion": "^10.0.17",
    "jest-preset-angular": "^8.2.0",
    "jest-vue-preprocessor": "^1.5.0"
  },
  "peerDependencies": {
    "@storybook/vue": "*",
    "jest-preset-angular": "*",
    "jest-vue-preprocessor": "*",
    "react": "15 || 16 || ^17.0.0",
    "react-dom": "15 || 16 || ^17.0.0",
    "vue": "*"
  },
  "peerDependenciesMeta": {
    "@storybook/vue": {
      "optional": true
    },
    "jest-preset-angular": {
      "optional": true
    },
    "jest-vue-preprocessor": {
      "optional": true
    },
    "vue": {
      "optional": true
    }
  },
  "publishConfig": {
    "access": "public"
  },
  "gitHead": "807eccd6055990db31a8c80c64e502d4f3990be9",
  "typesVersions": {
    "<3.8": {
      "*": [
        "ts3.4/*"
      ]
    }
  }
}<|MERGE_RESOLUTION|>--- conflicted
+++ resolved
@@ -45,13 +45,7 @@
     "global": "^4.3.2",
     "jest-specific-snapshot": "^4.0.0",
     "pretty-format": "^26.4.0",
-<<<<<<< HEAD
-    "react-test-renderer": "^16.8.3",
-=======
-    "react": "^16.8.3 || ^17.0.0",
-    "react-dom": "^16.8.3 || ^17.0.0",
     "react-test-renderer": "^16.8.3 || ^17.0.0",
->>>>>>> 3ce06946
     "read-pkg-up": "^7.0.0",
     "regenerator-runtime": "^0.13.7",
     "ts-dedent": "^2.0.0"
