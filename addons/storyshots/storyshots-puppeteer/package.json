{
  "name": "@storybook/addon-storyshots-puppeteer",
  "version": "6.0.0-rc.1",
  "description": "Image snapshots addition to StoryShots based on puppeteer",
  "keywords": [
    "addon",
    "storybook"
  ],
  "homepage": "https://github.com/storybookjs/storybook/tree/master/addons/storyshots/storyshots-puppeteer",
  "bugs": {
    "url": "https://github.com/storybookjs/storybook/issues"
  },
  "repository": {
    "type": "git",
    "url": "https://github.com/storybookjs/storybook.git",
    "directory": "addons/storyshots/storyshots-puppeteer"
  },
  "license": "MIT",
  "main": "dist/index.js",
  "types": "dist/index.d.ts",
  "files": [
    "dist/**/*",
    "README.md",
    "*.js",
    "*.d.ts",
    "ts3.5/**/*"
  ],
  "scripts": {
    "prepare": "node ../../../scripts/prepare.js"
  },
  "dependencies": {
    "@storybook/csf": "0.0.1",
<<<<<<< HEAD
    "@storybook/node-logger": "6.0.0-rc.0",
    "@types/jest-image-snapshot": "^3.1.0",
=======
    "@storybook/node-logger": "6.0.0-rc.1",
    "@types/jest-image-snapshot": "^2.8.0",
>>>>>>> 4069ca2e
    "@wordpress/jest-puppeteer-axe": "^1.5.0",
    "core-js": "^3.0.1",
    "jest-image-snapshot": "^4.0.2",
    "regenerator-runtime": "^0.13.3"
  },
  "devDependencies": {
    "@storybook/csf": "0.0.1",
    "@types/puppeteer": "^2.0.0"
  },
  "peerDependencies": {
    "@storybook/addon-storyshots": "6.0.0-rc.1",
    "puppeteer": "^2.0.0 || ^3.0.0"
  },
  "peerDependenciesMeta": {
    "puppeteer": {
      "optional": true
    }
  },
  "publishConfig": {
    "access": "public"
  },
  "gitHead": "9aeaf80a2c224e4f3dcb66b6329280c4cd73c017",
  "typesVersions": {
    "<=3.5": {
      "*": [
        "ts3.5/*"
      ]
    }
  }
}<|MERGE_RESOLUTION|>--- conflicted
+++ resolved
@@ -30,13 +30,8 @@
   },
   "dependencies": {
     "@storybook/csf": "0.0.1",
-<<<<<<< HEAD
-    "@storybook/node-logger": "6.0.0-rc.0",
+    "@storybook/node-logger": "6.0.0-rc.1",
     "@types/jest-image-snapshot": "^3.1.0",
-=======
-    "@storybook/node-logger": "6.0.0-rc.1",
-    "@types/jest-image-snapshot": "^2.8.0",
->>>>>>> 4069ca2e
     "@wordpress/jest-puppeteer-axe": "^1.5.0",
     "core-js": "^3.0.1",
     "jest-image-snapshot": "^4.0.2",
