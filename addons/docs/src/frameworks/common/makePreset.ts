import deprecate from 'util-deprecate';
import dedent from 'ts-dedent';
import * as common from '../../preset';

const makePreset = (framework: string) => {
  deprecate(
    () => {},
    dedent`
    Framework-specific presets are no longer-needed as of Storybook 5.3 and will be removed in 6.0.

<<<<<<< HEAD
  const sourceLoaderOptions = framework === 'svelte' ? null : {};
  const configureJSX = framework !== 'react';
  const webpack = (webpackConfig: any, options: any) =>
    common.webpack(webpackConfig, { configureJSX, sourceLoaderOptions, ...options });

  return {
    ...common,
    webpack,
    config,
  };
=======
    Please use '@storybook/addon-docs/preset' instead of '@storybook/addon-docs/${framework}/preset'.
  `
  )();
  return common;
>>>>>>> 2980d32c
};

export default makePreset;<|MERGE_RESOLUTION|>--- conflicted
+++ resolved
@@ -8,23 +8,10 @@
     dedent`
     Framework-specific presets are no longer-needed as of Storybook 5.3 and will be removed in 6.0.
 
-<<<<<<< HEAD
-  const sourceLoaderOptions = framework === 'svelte' ? null : {};
-  const configureJSX = framework !== 'react';
-  const webpack = (webpackConfig: any, options: any) =>
-    common.webpack(webpackConfig, { configureJSX, sourceLoaderOptions, ...options });
-
-  return {
-    ...common,
-    webpack,
-    config,
-  };
-=======
     Please use '@storybook/addon-docs/preset' instead of '@storybook/addon-docs/${framework}/preset'.
   `
   )();
   return common;
->>>>>>> 2980d32c
 };
 
 export default makePreset;