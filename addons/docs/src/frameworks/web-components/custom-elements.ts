import { getCustomElements, isValidComponent, isValidMetaData } from '@storybook/web-components';
import { ArgTypes } from '@storybook/api';
import { logger } from '@storybook/client-logger';

interface TagItem {
  name: string;
  type: { text: string };
  description: string;
  default?: any;
  kind?: string;
  defaultValue?: any;
}

interface Tag {
  name: string;
  description: string;
  attributes?: TagItem[];
  properties?: TagItem[];
  events?: TagItem[];
  methods?: TagItem[];
  members?: TagItem[];
  slots?: TagItem[];
  cssProperties?: TagItem[];
  cssParts?: TagItem[];
}

interface CustomElements {
  tags: Tag[];
  modules?: [];
}

interface Module {
  declarations?: [];
  exports?: [];
}

interface Declaration {
  tagName: string;
}
interface Sections {
  attributes?: any;
  properties?: any;
  events?: any;
  slots?: any;
  cssCustomProperties?: any;
  cssShadowParts?: any;
}

function mapData(data: TagItem[], category: string) {
  return (
    data &&
    data
      .filter((item) => !!item)
      .reduce((acc, item) => {
        if (item.kind === 'method') return acc;

        const type =
          category === 'properties' ? { name: item.type?.text || item.type } : { name: 'void' };
        acc[item.name] = {
          name: item.name,
          required: false,
          description: item.description,
          type,
          table: {
            category,
            type: { summary: item.type?.text || item.type },
            defaultValue: {
              summary: item.default !== undefined ? item.default : item.defaultValue,
            },
          },
        };
        return acc;
      }, {} as ArgTypes)
  );
}

const getMetaDataExperimental = (tagName: string, customElements: CustomElements) => {
  if (!isValidComponent(tagName) || !isValidMetaData(customElements)) {
    return null;
  }
  const metaData = customElements.tags.find(
    (tag) => tag.name.toUpperCase() === tagName.toUpperCase()
  );
  if (!metaData) {
    logger.warn(`Component not found in custom-elements.json: ${tagName}`);
  }
  return metaData;
};

const getMetaDataV1 = (tagName: string, customElements: CustomElements) => {
  if (!isValidComponent(tagName) || !isValidMetaData(customElements)) {
    return null;
  }

  let metadata;
  customElements?.modules?.forEach((_module: Module) => {
    _module?.declarations?.forEach((declaration: Declaration) => {
      if (declaration.tagName === tagName) {
        metadata = declaration;
      }
    });
  });

  if (!metadata) {
    logger.warn(`Component not found in custom-elements.json: ${tagName}`);
  }
  return metadata;
};

export const extractArgTypesFromElements = (tagName: string, customElements: CustomElements) => {
  const metaData = getMetaData(tagName, customElements);
  return (
    metaData && {
      ...mapData(metaData.attributes, 'attributes'),
      ...mapData(metaData.members, 'properties'),
      ...mapData(metaData.properties, 'properties'),
      ...mapData(metaData.events, 'events'),
      ...mapData(metaData.slots, 'slots'),
      ...mapData(metaData.cssProperties, 'css custom properties'),
      ...mapData(metaData.cssParts, 'css shadow parts'),
    }
  );
};

<<<<<<< HEAD
export const extractArgTypes = (tagName: string) =>
  extractArgTypesFromElements(tagName, getCustomElements());
=======
const getMetaData = (tagName: string, manifest: any) => {
  if (manifest.version === 'experimental') {
    return getMetaDataExperimental(tagName, manifest);
  }
  return getMetaDataV1(tagName, manifest);
};

export const extractArgTypes = (tagName: string) => {
  const cem = getCustomElements();
  return extractArgTypesFromElements(tagName, cem);
};
>>>>>>> b5594404

export const extractComponentDescription = (tagName: string) => {
  const metaData = getMetaData(tagName, getCustomElements());
  return metaData && metaData.description;
};<|MERGE_RESOLUTION|>--- conflicted
+++ resolved
@@ -122,10 +122,6 @@
   );
 };
 
-<<<<<<< HEAD
-export const extractArgTypes = (tagName: string) =>
-  extractArgTypesFromElements(tagName, getCustomElements());
-=======
 const getMetaData = (tagName: string, manifest: any) => {
   if (manifest.version === 'experimental') {
     return getMetaDataExperimental(tagName, manifest);
@@ -137,7 +133,6 @@
   const cem = getCustomElements();
   return extractArgTypesFromElements(tagName, cem);
 };
->>>>>>> b5594404
 
 export const extractComponentDescription = (tagName: string) => {
   const metaData = getMetaData(tagName, getCustomElements());
