--- conflicted
+++ resolved
@@ -1,10 +1,6 @@
 {
   "name": "@storybook/addon-storysource",
-<<<<<<< HEAD
-  "version": "5.2.0-beta.32",
-=======
   "version": "5.3.0-alpha.17",
->>>>>>> aae55a4b
   "description": "Stories addon for storybook",
   "keywords": [
     "addon",
@@ -32,19 +28,11 @@
     "prepare": "node ../../scripts/prepare.js"
   },
   "dependencies": {
-<<<<<<< HEAD
-    "@storybook/addons": "5.2.0-beta.32",
-    "@storybook/components": "5.2.0-beta.32",
-    "@storybook/router": "5.2.0-beta.32",
-    "@storybook/source-loader": "5.2.0-beta.32",
-    "@storybook/theming": "5.2.0-beta.32",
-=======
     "@storybook/addons": "5.3.0-alpha.17",
     "@storybook/components": "5.3.0-alpha.17",
     "@storybook/router": "5.3.0-alpha.17",
     "@storybook/source-loader": "5.3.0-alpha.17",
     "@storybook/theming": "5.3.0-alpha.17",
->>>>>>> aae55a4b
     "core-js": "^3.0.1",
     "estraverse": "^4.2.0",
     "loader-utils": "^1.2.3",
