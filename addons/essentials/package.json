--- conflicted
+++ resolved
@@ -49,13 +49,8 @@
     "ts-dedent": "^2.0.0"
   },
   "devDependencies": {
-<<<<<<< HEAD
     "@babel/core": "^7.13.0",
-    "@storybook/vue": "6.2.0-beta.13",
-=======
-    "@babel/core": "^7.12.10",
     "@storybook/vue": "6.2.0-beta.14",
->>>>>>> 1c4270ff
     "@types/jest": "^26.0.16",
     "@types/webpack-env": "^1.16.0"
   },
