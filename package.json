--- conflicted
+++ resolved
@@ -1,10 +1,6 @@
 {
   "name": "@storybook/root",
-<<<<<<< HEAD
   "version": "5.2.0-alpha.22",
-=======
-  "version": "5.2.0-alpha.23",
->>>>>>> fbee3cdd
   "private": true,
   "description": "Storybook is an open source tool for developing UI components in isolation for React, Vue and Angular. It makes building stunning UIs organized and efficient.",
   "keywords": [
