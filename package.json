{
  "name": "@storybook/root",
  "version": "6.2.0-beta.13",
  "private": true,
  "description": "Storybook is an open source tool for developing UI components in isolation for React, Vue and Angular. It makes building stunning UIs organized and efficient.",
  "keywords": [
    "angular",
    "angularjs",
    "au2",
    "aurelia",
    "aurelia2",
    "babel",
    "components",
    "documentation",
    "frontend",
    "jamstack",
    "markup",
    "rax",
    "react",
    "reactjs",
    "reuseable",
    "storybook",
    "storybookjs",
    "templated",
    "tool",
    "ui",
    "user interface",
    "vue",
    "vuejs"
  ],
  "homepage": "https://storybook.js.org/",
  "repository": {
    "type": "git",
    "url": "https://github.com/storybookjs/storybook.git"
  },
  "workspaces": {
    "packages": [
      "addons/*",
      "addons/storyshots/*",
      "app/*",
      "dev-kits/*",
      "examples-native/*",
      "examples/*",
      "lib/*",
      "lib/cli/test/run/*"
    ]
  },
  "scripts": {
    "await-serve-storybooks": "wait-on http://localhost:8001",
    "bootstrap": "node ./scripts/bootstrap.js",
    "build": "node ./scripts/build-package.js",
    "build-manager": "node -r esm ./scripts/build-manager.js",
    "build-packs": "lerna exec --scope '@storybook/*' -- \\$LERNA_ROOT_PATH/scripts/build-pack.sh \\$LERNA_ROOT_PATH/packs",
    "build-storybooks": "cross-env STORYBOOK_DISPLAY_WARNING=true DISPLAY_WARNING=true node -r esm ./scripts/build-storybooks.js",
    "changelog": "pr-log --sloppy --cherry-pick",
    "changelog:next": "pr-log --sloppy --since-prerelease",
    "coverage": "codecov",
    "danger": "danger",
    "dev": "concurrently --kill-others \"yarn dev:tsc\" \"yarn dev:babel\"",
    "dev:babel": "lerna exec --scope @storybook/* --parallel -- cross-env-shell node \\$LERNA_ROOT_PATH/scripts/utils/watch-babel.js",
    "dev:check-types": "tsc --noEmit",
    "dev:tsc": "lerna exec --scope @storybook/* --parallel -- cross-env-shell node \\$LERNA_ROOT_PATH/scripts/utils/watch-tsc.js",
    "github-release": "github-release-from-changelog",
    "lint": "yarn lint:js . && yarn lint:md .",
    "lint:js": "cross-env NODE_ENV=production eslint --cache --cache-location=.cache/eslint --ext .js,.jsx,.json,.html,.ts,.tsx,.mjs --report-unused-disable-directives",
    "lint:md": "remark -q",
    "lint:package": "sort-package-json",
    "local-registry": "ts-node --project=./scripts/tsconfig.json ./scripts/run-registry.ts ",
    "publish:debug": "npm run publish:latest -- --npm-tag=debug --no-push",
    "publish:latest": "lerna publish --exact --concurrency 1 --force-publish",
    "publish:next": "npm run publish:latest -- --npm-tag=next",
    "run-chromatics": "node -r esm ./scripts/run-chromatics.js",
    "serve-storybooks": "http-server ./built-storybooks -p 8001",
    "start": "yarn --cwd examples/official-storybook storybook --no-manager-cache",
    "test": "NODE_OPTIONS=--max_old_space_size=4096 jest",
    "test-puppeteer": "jest --projects examples/official-storybook/storyshots-puppeteer",
    "test:cli": "npm --prefix lib/cli run test",
    "test:e2e-examples": "cypress run",
    "test:e2e-examples-gui": "concurrently --success first --kill-others \"cypress open\" \"yarn serve-storybooks\"",
    "test:e2e-framework": "ts-node --project=./scripts/tsconfig.json ./scripts/run-e2e.ts"
  },
  "husky": {
    "hooks": {
      "pre-commit": "yarn lint-staged"
    }
  },
  "lint-staged": {
    "*.{html,js,json,jsx,mjs,ts,tsx}": [
      "yarn lint:js --fix"
    ],
    "package.json": [
      "yarn lint:package"
    ]
  },
  "browserslist": "defaults",
  "resolutions": {
    "serialize-javascript": "^3.1.0"
  },
  "devDependencies": {
    "@babel/cli": "^7.12.10",
    "@babel/core": "^7.12.10",
    "@babel/plugin-proposal-class-properties": "^7.12.1",
    "@babel/plugin-proposal-decorators": "^7.12.12",
    "@babel/plugin-proposal-export-default-from": "^7.12.1",
    "@babel/plugin-proposal-object-rest-spread": "^7.12.1",
    "@babel/plugin-proposal-private-methods": "^7.12.1",
    "@babel/plugin-syntax-dynamic-import": "^7.8.3",
    "@babel/preset-env": "^7.12.11",
    "@babel/preset-flow": "^7.12.1",
<<<<<<< HEAD
    "@babel/preset-react": "^7.12.1",
    "@babel/preset-typescript": "^7.12.1",
    "@babel/runtime": "^7.12.1",
    "@emotion/babel-plugin": "^11.0.0",
    "@emotion/jest": "11.0.0",
=======
    "@babel/preset-react": "^7.12.10",
    "@babel/preset-typescript": "^7.12.7",
    "@babel/runtime": "^7.12.5",
>>>>>>> 276aa9ba
    "@emotion/snapshot-serializer": "^0.8.2",
    "@nicolo-ribaudo/chokidar-2": "^2.1.8",
    "@storybook/eslint-config-storybook": "^2.4.0",
    "@storybook/linter-config": "^2.5.0",
    "@storybook/semver": "^7.3.2",
    "@testing-library/dom": "^7.29.4",
    "@testing-library/jest-dom": "^5.11.9",
    "@testing-library/react": "^11.2.2",
    "@testing-library/user-event": "^12.6.0",
    "@types/detect-port": "^1.3.0",
    "@types/doctrine": "^0.0.3",
    "@types/enzyme": "^3.10.8",
    "@types/escodegen": "^0.0.6",
    "@types/express": "^4.17.11",
    "@types/fs-extra": "^9.0.6",
    "@types/jest": "^26.0.16",
    "@types/js-yaml": "^3.12.6",
    "@types/lodash": "^4.14.167",
    "@types/node": "^14.14.20",
    "@types/node-cleanup": "^2.1.1",
    "@types/prompts": "^2.0.9",
    "@types/semver": "^7.3.4",
    "@types/serve-static": "^1.13.8",
    "@types/shelljs": "^0.8.7",
    "@types/webpack-dev-middleware": "^3.7.3",
    "@types/webpack-env": "^1.16.0",
    "babel-core": "^7.0.0-bridge.0",
    "babel-eslint": "^10.1.0",
    "babel-jest": "^26.6.3",
    "babel-loader": "^8.2.2",
    "babel-plugin-add-react-displayname": "^0.0.5",
    "babel-plugin-dynamic-import-node": "^2.3.3",
<<<<<<< HEAD
    "babel-plugin-macros": "^2.7.0",
=======
    "babel-plugin-emotion": "^10.0.33",
    "babel-plugin-macros": "^3.0.1",
>>>>>>> 276aa9ba
    "babel-plugin-require-context-hook": "^1.0.0",
    "chalk": "^4.1.0",
    "chromatic": "^5.6.0",
    "codecov": "^3.8.1",
    "commander": "^6.2.1",
    "concurrently": "^5.3.0",
    "core-js": "^3.8.2",
    "cross-env": "^7.0.3",
    "danger": "^10.6.2",
    "detect-port": "^1.3.0",
    "downlevel-dts": "^0.6.0",
    "enquirer": "^2.3.6",
    "enzyme": "^3.11.0",
    "enzyme-adapter-react-16": "^1.15.5",
    "eslint": "^7.17.0",
    "eslint-plugin-cypress": "^2.11.2",
    "eslint-plugin-import": "^2.22.1",
    "eslint-plugin-react": "^7.22.0",
    "eslint-teamcity": "^3.0.1",
    "esm": "^3.2.25",
    "express": "^4.17.1",
    "fs-extra": "^9.0.1",
    "github-release-from-changelog": "^2.1.1",
    "glob": "^7.1.6",
    "http-server": "^0.12.3",
<<<<<<< HEAD
    "husky": "^4.0.10",
    "inquirer": "^7.0.0",
    "jest": "^26.0.0",
    "jest-environment-jsdom": "^26.0.0",
=======
    "husky": "^4.3.7",
    "jest": "^26.6.3",
    "jest-emotion": "^10.0.32",
    "jest-environment-jsdom": "^26.6.2",
>>>>>>> 276aa9ba
    "jest-environment-jsdom-thirteen": "^1.0.1",
    "jest-enzyme": "^7.1.2",
    "jest-image-snapshot": "^4.3.0",
    "jest-jasmine2": "^26.6.3",
    "jest-raw-loader": "^1.0.1",
    "jest-serializer-html": "^7.0.0",
    "jest-teamcity": "^1.9.0",
    "jest-watch-typeahead": "^0.6.1",
    "js-yaml": "^3.14.1",
    "lerna": "^3.22.1",
    "lint-staged": "^10.5.4",
    "lodash": "^4.17.20",
    "mocha-list-tests": "^1.0.5",
    "node-cleanup": "^2.1.2",
    "node-fetch": "^2.6.1",
    "npmlog": "^4.1.2",
    "p-limit": "^3.1.0",
    "postcss-loader": "^4.2.0",
    "prettier": "~2.2.1",
    "prompts": "^2.4.0",
    "raf": "^3.4.1",
    "regenerator-runtime": "^0.13.7",
    "remark": "^13.0.0",
    "remark-cli": "^9.0.0",
    "remark-lint": "^8.0.0",
    "remark-preset-lint-recommended": "^5.0.0",
    "riot-jest-transformer": "^2.0.0",
    "serve-static": "^1.14.1",
    "shelljs": "^0.8.4",
    "shx": "^0.3.2",
    "sort-package-json": "^1.48.1",
    "teamcity-service-messages": "^0.1.11",
    "trash": "^7.0.0",
    "ts-dedent": "^2.0.0",
    "ts-jest": "^26.4.4",
    "ts-node": "^9.1.0",
    "typescript": "^3.9.7",
    "wait-on": "^5.2.1",
    "webpack": "4",
    "webpack-dev-middleware": "^3.7.3",
    "window-size": "^1.1.1"
  },
  "optionalDependencies": {
    "@cypress/webpack-preprocessor": "^5.5.0",
    "cypress": "4.12.1",
    "puppeteer": "^2.1.1",
    "ts-loader": "^8.0.14",
    "verdaccio": "^4.10.0",
    "verdaccio-auth-memory": "^9.7.2"
  },
  "engines": {
    "node": ">=10.13.0",
    "yarn": ">=1.3.2"
  },
  "collective": {
    "type": "opencollective",
    "url": "https://opencollective.com/storybook"
  },
  "eslint-teamcity": {
    "reporter": "inspections"
  },
  "pr-log": {
    "skipLabels": [
      "cleanup"
    ],
    "validLabels": [
      [
        "BREAKING CHANGE",
        "Breaking Changes"
      ],
      [
        "feature request",
        "Features"
      ],
      [
        "bug",
        "Bug Fixes"
      ],
      [
        "documentation",
        "Documentation"
      ],
      [
        "maintenance",
        "Maintenance"
      ],
      [
        "dependencies",
        "Dependency Upgrades"
      ],
      [
        "other",
        "Other"
      ]
    ]
  }
}<|MERGE_RESOLUTION|>--- conflicted
+++ resolved
@@ -107,17 +107,11 @@
     "@babel/plugin-syntax-dynamic-import": "^7.8.3",
     "@babel/preset-env": "^7.12.11",
     "@babel/preset-flow": "^7.12.1",
-<<<<<<< HEAD
-    "@babel/preset-react": "^7.12.1",
-    "@babel/preset-typescript": "^7.12.1",
-    "@babel/runtime": "^7.12.1",
-    "@emotion/babel-plugin": "^11.0.0",
-    "@emotion/jest": "11.0.0",
-=======
     "@babel/preset-react": "^7.12.10",
     "@babel/preset-typescript": "^7.12.7",
     "@babel/runtime": "^7.12.5",
->>>>>>> 276aa9ba
+    "@emotion/babel-plugin": "^11.0.0",
+    "@emotion/jest": "11.0.0",
     "@emotion/snapshot-serializer": "^0.8.2",
     "@nicolo-ribaudo/chokidar-2": "^2.1.8",
     "@storybook/eslint-config-storybook": "^2.4.0",
@@ -150,12 +144,7 @@
     "babel-loader": "^8.2.2",
     "babel-plugin-add-react-displayname": "^0.0.5",
     "babel-plugin-dynamic-import-node": "^2.3.3",
-<<<<<<< HEAD
-    "babel-plugin-macros": "^2.7.0",
-=======
-    "babel-plugin-emotion": "^10.0.33",
     "babel-plugin-macros": "^3.0.1",
->>>>>>> 276aa9ba
     "babel-plugin-require-context-hook": "^1.0.0",
     "chalk": "^4.1.0",
     "chromatic": "^5.6.0",
@@ -181,17 +170,10 @@
     "github-release-from-changelog": "^2.1.1",
     "glob": "^7.1.6",
     "http-server": "^0.12.3",
-<<<<<<< HEAD
-    "husky": "^4.0.10",
-    "inquirer": "^7.0.0",
-    "jest": "^26.0.0",
-    "jest-environment-jsdom": "^26.0.0",
-=======
     "husky": "^4.3.7",
     "jest": "^26.6.3",
     "jest-emotion": "^10.0.32",
     "jest-environment-jsdom": "^26.6.2",
->>>>>>> 276aa9ba
     "jest-environment-jsdom-thirteen": "^1.0.1",
     "jest-enzyme": "^7.1.2",
     "jest-image-snapshot": "^4.3.0",
