--- conflicted
+++ resolved
@@ -147,14 +147,8 @@
     "@types/node": "^13.13.4",
     "@types/react": "^16.9.27",
     "@types/semver": "^7.1.0",
-<<<<<<< HEAD
-    "@types/webpack": "^4.41.9",
-    "@types/webpack-env": "^1.15.1",
-    "aurelia": "dev",
-=======
     "@types/webpack": "^4.41.12",
     "@types/webpack-env": "^1.15.2",
->>>>>>> d9e3ad06
     "babel-core": "^7.0.0-bridge.0",
     "babel-eslint": "^10.0.1",
     "babel-jest": "^25.5.1",
