--- conflicted
+++ resolved
@@ -91,19 +91,9 @@
   },
   "browserslist": "defaults",
   "resolutions": {
-    "serialize-javascript": "^3.0.0",
-    "webpack": "^5.3.2"
+    "serialize-javascript": "^3.0.0"
   },
   "devDependencies": {
-<<<<<<< HEAD
-    "@angular/common": "^9.1.0",
-    "@angular/compiler": "^9.1.0",
-    "@angular/core": "^9.1.0",
-    "@angular/forms": "^9.1.0",
-    "@angular/platform-browser": "^9.1.0",
-    "@angular/platform-browser-dynamic": "^9.1.0",
-=======
->>>>>>> 3775f570
     "@babel/cli": "^7.12.1",
     "@babel/core": "^7.12.3",
     "@babel/plugin-proposal-class-properties": "^7.12.1",
@@ -124,7 +114,7 @@
     "@testing-library/react": "^10.0.3",
     "@types/detect-port": "^1.3.0",
     "@types/doctrine": "^0.0.3",
-    "@types/enzyme": "^3.10.8",
+    "@types/enzyme": "^3.10.3",
     "@types/escodegen": "^0.0.6",
     "@types/express": "^4.17.6",
     "@types/fs-extra": "^9.0.1",
@@ -137,15 +127,16 @@
     "@types/semver": "^7.1.0",
     "@types/serve-static": "^1.13.3",
     "@types/shelljs": "^0.8.7",
-    "@types/webpack-env": "^1.15.3",
+    "@types/webpack": "^4.41.12",
+    "@types/webpack-env": "^1.15.2",
     "babel-core": "^7.0.0-bridge.0",
     "babel-eslint": "^10.0.1",
     "babel-jest": "^26.0.0",
-    "babel-loader": "^8.1.0",
+    "babel-loader": "^8.0.5",
     "babel-plugin-add-react-displayname": "^0.0.5",
     "babel-plugin-dynamic-import-node": "^2.3.3",
-    "babel-plugin-emotion": "^10.0.33",
-    "babel-plugin-macros": "^2.8.0",
+    "babel-plugin-emotion": "^10.0.20",
+    "babel-plugin-macros": "^2.7.0",
     "babel-plugin-require-context-hook": "^1.0.0",
     "chalk": "^4.0.0",
     "chromatic": "^5.0.0",
@@ -195,7 +186,7 @@
     "mocha-list-tests": "^1.0.2",
     "node-cleanup": "^2.1.2",
     "node-fetch": "^2.6.0",
-    "node-sass": "^5.0.0",
+    "node-sass": "^4.14.0",
     "npmlog": "^4.1.2",
     "p-limit": "^2.3.0",
     "prettier": "~2.0.5",
@@ -205,10 +196,7 @@
     "react-test-renderer": "^16.8.3 || ^17.0.0",
     "recursive-copy": "^2.0.10",
     "regenerator-runtime": "^0.13.7",
-<<<<<<< HEAD
-=======
     "remark": "^12.0.0",
->>>>>>> 3775f570
     "remark-cli": "^8.0.0",
     "remark-lint": "^7.0.0",
     "remark-preset-lint-recommended": "^4.0.0",
@@ -226,11 +214,7 @@
     "ts-node": "^8.10.2",
     "typescript": "^3.9.3",
     "wait-on": "^4.0.0",
-<<<<<<< HEAD
-    "webpack": "^5.3.2",
-=======
     "webpack": "^4.43.0",
->>>>>>> 3775f570
     "window-size": "^1.1.1"
   },
   "optionalDependencies": {
