--- conflicted
+++ resolved
@@ -49,12 +49,8 @@
     "dotenv-webpack": "^1.5.7",
     "ejs": "^2.6.1",
     "express": "^4.16.3",
-<<<<<<< HEAD
-    "find-cache-dir": "^1.0.0",
+    "find-cache-dir": "^2.0.0",
     "generate-page-webpack-plugin": "^1.0.0",
-=======
-    "find-cache-dir": "^2.0.0",
->>>>>>> ffe59c08
     "global": "^4.3.2",
     "json5": "^1.0.1",
     "prop-types": "^15.6.2",
