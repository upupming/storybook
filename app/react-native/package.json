--- conflicted
+++ resolved
@@ -1,10 +1,6 @@
 {
   "name": "@storybook/react-native",
-<<<<<<< HEAD
   "version": "5.2.0-alpha.10",
-=======
-  "version": "5.1.0-rc.0",
->>>>>>> ad4d14fd
   "description": "A better way to develop React Native Components for your app",
   "keywords": [
     "react",
@@ -27,19 +23,11 @@
   },
   "dependencies": {
     "@emotion/native": "^10.0.10",
-<<<<<<< HEAD
     "@storybook/addons": "5.2.0-alpha.10",
     "@storybook/channel-websocket": "5.2.0-alpha.10",
     "@storybook/channels": "5.2.0-alpha.10",
     "@storybook/client-api": "5.2.0-alpha.10",
     "@storybook/core-events": "5.2.0-alpha.10",
-=======
-    "@storybook/addons": "5.1.0-rc.0",
-    "@storybook/channel-websocket": "5.1.0-rc.0",
-    "@storybook/channels": "5.1.0-rc.0",
-    "@storybook/client-api": "5.1.0-rc.0",
-    "@storybook/core-events": "5.1.0-rc.0",
->>>>>>> ad4d14fd
     "react-native-swipe-gestures": "^1.0.3",
     "rn-host-detect": "^1.1.5"
   },
