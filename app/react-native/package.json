{
  "name": "@storybook/react-native",
  "version": "3.2.5",
  "description": "A better way to develop React Native Components for your app",
  "keywords": [
    "react",
    "react-native",
    "storybook"
  ],
  "homepage": "https://github.com/storybooks/storybook/tree/master/app/react-native",
  "bugs": {
    "url": "https://github.com/storybooks/storybook/issues"
  },
  "license": "MIT",
  "main": "dist/index.js",
  "bin": {
    "storybook": "dist/bin/storybook.js"
  },
  "repository": {
    "type": "git",
    "url": "https://github.com/storybooks/storybook.git"
  },
  "scripts": {
    "prepublish": "node ../../scripts/prepublish.js"
  },
  "dependencies": {
    "@storybook/addon-actions": "^3.2.0",
    "@storybook/addon-links": "^3.2.0",
    "@storybook/addons": "^3.2.0",
    "@storybook/channel-websocket": "^3.2.0",
    "@storybook/ui": "^3.2.5",
    "autoprefixer": "^7.1.1",
    "babel-core": "^6.25.0",
    "babel-loader": "^7.0.0",
    "babel-plugin-syntax-async-functions": "^6.13.0",
    "babel-plugin-syntax-trailing-function-commas": "^6.22.0",
    "babel-plugin-transform-class-properties": "^6.24.1",
    "babel-plugin-transform-object-rest-spread": "^6.23.0",
    "babel-plugin-transform-react-constant-elements": "^6.23.0",
    "babel-plugin-transform-regenerator": "^6.24.1",
    "babel-plugin-transform-runtime": "^6.23.0",
    "babel-polyfill": "^6.23.0",
    "babel-preset-env": "^1.6.0",
    "babel-preset-minify": "^0.2.0",
    "babel-preset-react": "^6.24.1",
    "babel-preset-stage-0": "^6.24.1",
    "babel-runtime": "^6.23.0",
    "case-sensitive-paths-webpack-plugin": "^2.0.0",
    "commander": "^2.9.0",
    "css-loader": "^0.28.1",
    "events": "^1.1.1",
    "express": "^4.15.3",
    "file-loader": "^0.11.1",
    "find-cache-dir": "^1.0.0",
    "global": "^4.3.2",
    "json-loader": "^0.5.4",
    "json5": "^0.5.1",
    "postcss-loader": "^2.0.5",
<<<<<<< HEAD
    "react-native-compat": "^1.0.0",
=======
    "prop-types": "^15.5.10",
    "react-native-compat": "0.0.2",
>>>>>>> 628ee9db
    "shelljs": "^0.7.8",
    "style-loader": "^0.17.0",
    "url-loader": "^0.5.8",
    "url-parse": "^1.1.9",
    "util-deprecate": "^1.0.2",
    "uuid": "^3.1.0",
    "webpack": "^2.5.1 || ^3.0.0",
    "webpack-dev-middleware": "^1.10.2",
    "webpack-hot-middleware": "^2.18.0",
    "ws": "^3.0.0"
  },
  "devDependencies": {
    "babel-cli": "^6.24.1",
    "react": "^15.6.1",
    "react-dom": "^15.6.1",
    "react-native": "^0.43.3"
  },
  "peerDependencies": {
    "react": "*",
    "react-native": ">=0.27.0"
  }
}<|MERGE_RESOLUTION|>--- conflicted
+++ resolved
@@ -56,12 +56,8 @@
     "json-loader": "^0.5.4",
     "json5": "^0.5.1",
     "postcss-loader": "^2.0.5",
-<<<<<<< HEAD
+    "prop-types": "^15.5.10",
     "react-native-compat": "^1.0.0",
-=======
-    "prop-types": "^15.5.10",
-    "react-native-compat": "0.0.2",
->>>>>>> 628ee9db
     "shelljs": "^0.7.8",
     "style-loader": "^0.17.0",
     "url-loader": "^0.5.8",
