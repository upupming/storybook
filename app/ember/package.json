--- conflicted
+++ resolved
@@ -39,12 +39,7 @@
   },
   "dependencies": {
     "@ember/test-helpers": "^1.7.0",
-<<<<<<< HEAD
-    "@storybook/core": "6.1.1",
-=======
     "@storybook/core": "6.1.7",
-    "core-js": "^3.0.1",
->>>>>>> 8b292855
     "global": "^4.3.2",
     "react": "16.13.1",
     "react-dom": "16.13.1",
