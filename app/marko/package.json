{
  "name": "@storybook/marko",
<<<<<<< HEAD
  "version": "6.1.0-alpha.33",
=======
  "version": "6.1.0-alpha.35",
>>>>>>> 3775f570
  "description": "Storybook for Marko: Develop Marko Component in isolation with Hot Reloading.",
  "keywords": [
    "storybook"
  ],
  "homepage": "https://github.com/storybookjs/storybook/tree/master/app/marko",
  "bugs": {
    "url": "https://github.com/storybookjs/storybook/issues"
  },
  "repository": {
    "type": "git",
    "url": "https://github.com/storybookjs/storybook.git",
    "directory": "app/marko"
  },
  "license": "MIT",
  "main": "dist/client/index.js",
  "bin": {
    "build-storybook": "./bin/build.js",
    "start-storybook": "./bin/index.js",
    "storybook-server": "./bin/index.js"
  },
  "files": [
    "bin/**/*",
    "dist/**/*",
    "README.md",
    "*.js",
    "*.d.ts",
    "ts3.4/**/*"
  ],
  "scripts": {
    "prepare": "node ../../scripts/prepare.js"
  },
  "dependencies": {
    "@marko/webpack": "^6.2.8",
<<<<<<< HEAD
    "@storybook/client-logger": "6.1.0-alpha.33",
    "@storybook/core": "6.1.0-alpha.33",
=======
    "@storybook/client-logger": "6.1.0-alpha.35",
    "@storybook/core": "6.1.0-alpha.35",
>>>>>>> 3775f570
    "core-js": "^3.0.1",
    "global": "^4.3.2",
    "regenerator-runtime": "^0.13.7",
    "ts-dedent": "^2.0.0"
  },
  "peerDependencies": {
    "@babel/core": "*",
    "marko": "^4.15.2 || ^5.0.0-next || ^5",
    "webpack": "^4"
  },
  "engines": {
    "node": ">=8.0.0"
  },
  "publishConfig": {
    "access": "public"
  },
<<<<<<< HEAD
  "gitHead": "a5ee924e01e4e5c9d0170e2a70f8fc8a5825cfbb",
=======
  "gitHead": "76bb5211363a4259b9962590a3a5e62a00921b91",
>>>>>>> 3775f570
  "typesVersions": {
    "<3.8": {
      "*": [
        "ts3.4/*"
      ]
    }
  }
}<|MERGE_RESOLUTION|>--- conflicted
+++ resolved
@@ -1,10 +1,6 @@
 {
   "name": "@storybook/marko",
-<<<<<<< HEAD
-  "version": "6.1.0-alpha.33",
-=======
   "version": "6.1.0-alpha.35",
->>>>>>> 3775f570
   "description": "Storybook for Marko: Develop Marko Component in isolation with Hot Reloading.",
   "keywords": [
     "storybook"
@@ -38,13 +34,8 @@
   },
   "dependencies": {
     "@marko/webpack": "^6.2.8",
-<<<<<<< HEAD
-    "@storybook/client-logger": "6.1.0-alpha.33",
-    "@storybook/core": "6.1.0-alpha.33",
-=======
     "@storybook/client-logger": "6.1.0-alpha.35",
     "@storybook/core": "6.1.0-alpha.35",
->>>>>>> 3775f570
     "core-js": "^3.0.1",
     "global": "^4.3.2",
     "regenerator-runtime": "^0.13.7",
@@ -61,11 +52,7 @@
   "publishConfig": {
     "access": "public"
   },
-<<<<<<< HEAD
-  "gitHead": "a5ee924e01e4e5c9d0170e2a70f8fc8a5825cfbb",
-=======
   "gitHead": "76bb5211363a4259b9962590a3a5e62a00921b91",
->>>>>>> 3775f570
   "typesVersions": {
     "<3.8": {
       "*": [
