--- conflicted
+++ resolved
@@ -45,17 +45,11 @@
     "prepare": "node ../../scripts/prepare.js"
   },
   "dependencies": {
-<<<<<<< HEAD
-    "@storybook/addons": "6.4.0-alpha.3",
-    "@storybook/client-api": "6.4.0-alpha.3",
-    "@storybook/core": "6.4.0-alpha.3",
-    "@storybook/global-root": "6.4.0-alpha.3",
-=======
     "@storybook/addons": "6.4.0-alpha.6",
     "@storybook/client-api": "6.4.0-alpha.6",
     "@storybook/core": "6.4.0-alpha.6",
     "@storybook/core-common": "6.4.0-alpha.6",
->>>>>>> cbbef5be
+    "@storybook/global-root": "6.4.0-alpha.6",
     "@types/webpack-env": "^1.16.0",
     "core-js": "^3.8.2",
     "html-loader": "^1.3.2",
