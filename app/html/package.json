--- conflicted
+++ resolved
@@ -1,10 +1,6 @@
 {
   "name": "@storybook/html",
-<<<<<<< HEAD
-  "version": "4.0.0-alpha.24",
-=======
   "version": "4.0.0-alpha.25",
->>>>>>> 5971cee7
   "description": "Storybook for HTML: View HTML snippets in isolation with Hot Reloading.",
   "keywords": [
     "storybook"
@@ -31,13 +27,8 @@
     "prepare": "node ../../scripts/prepare.js"
   },
   "dependencies": {
-<<<<<<< HEAD
-    "@babel/runtime": "^7.0.0",
-    "@storybook/core": "4.0.0-alpha.24",
-=======
     "@babel/runtime": "^7.1.2",
     "@storybook/core": "4.0.0-alpha.25",
->>>>>>> 5971cee7
     "common-tags": "^1.8.0",
     "global": "^4.3.2",
     "html-loader": "^0.5.5",
