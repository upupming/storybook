--- conflicted
+++ resolved
@@ -1,10 +1,6 @@
 {
   "name": "@storybook/angular",
-<<<<<<< HEAD
-  "version": "5.0.0-beta.2",
-=======
   "version": "5.0.0-beta.3",
->>>>>>> 247dd6a3
   "description": "Storybook for Angular: Develop Angular Components in isolation with Hot Reloading.",
   "keywords": [
     "storybook"
@@ -29,13 +25,8 @@
     "prepare": "node ../../scripts/prepare.js"
   },
   "dependencies": {
-<<<<<<< HEAD
-    "@storybook/core": "5.0.0-beta.2",
-    "@storybook/node-logger": "5.0.0-beta.2",
-=======
     "@storybook/core": "5.0.0-beta.3",
     "@storybook/node-logger": "5.0.0-beta.3",
->>>>>>> 247dd6a3
     "angular2-template-loader": "^0.6.2",
     "core-js": "^2.6.2",
     "fork-ts-checker-webpack-plugin": "^0.5.2",
