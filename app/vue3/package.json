--- conflicted
+++ resolved
@@ -45,15 +45,10 @@
     "prepare": "node ../../scripts/prepare.js"
   },
   "dependencies": {
-<<<<<<< HEAD
-    "@storybook/addons": "6.4.0-alpha.3",
-    "@storybook/core": "6.4.0-alpha.3",
-    "@storybook/global-root": "6.4.0-alpha.3",
-=======
     "@storybook/addons": "6.4.0-alpha.6",
     "@storybook/core": "6.4.0-alpha.6",
     "@storybook/core-common": "6.4.0-alpha.6",
->>>>>>> cbbef5be
+    "@storybook/global-root": "6.4.0-alpha.6",
     "@types/webpack-env": "^1.16.0",
     "core-js": "^3.8.2",
     "react": "16.14.0",
