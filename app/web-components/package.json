--- conflicted
+++ resolved
@@ -49,10 +49,7 @@
     "@storybook/addons": "6.2.0-alpha.28",
     "@storybook/client-api": "6.2.0-alpha.28",
     "@storybook/core": "6.2.0-alpha.28",
-<<<<<<< HEAD
     "@storybook/core-common": "6.2.0-alpha.28",
-=======
->>>>>>> ae2f56e9
     "@types/webpack-env": "^1.16.0",
     "babel-plugin-bundled-import-meta": "^0.3.1",
     "core-js": "^3.8.2",
