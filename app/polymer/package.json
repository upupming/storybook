--- conflicted
+++ resolved
@@ -1,10 +1,6 @@
 {
   "name": "@storybook/polymer",
-<<<<<<< HEAD
-  "version": "4.1.0-alpha.12",
-=======
   "version": "4.1.0",
->>>>>>> 75d45d3d
   "description": "Storybook for Polymer: Develop Polymer components in isolation with Hot Reloading.",
   "keywords": [
     "storybook"
@@ -28,11 +24,7 @@
     "prepare": "node ../../scripts/prepare.js"
   },
   "dependencies": {
-<<<<<<< HEAD
-    "@storybook/core": "4.1.0-alpha.12",
-=======
     "@storybook/core": "4.1.0",
->>>>>>> 75d45d3d
     "@webcomponents/webcomponentsjs": "^1.2.0",
     "common-tags": "^1.8.0",
     "core-js": "^2.5.7",
