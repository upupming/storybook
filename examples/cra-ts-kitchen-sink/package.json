--- conflicted
+++ resolved
@@ -1,10 +1,6 @@
 {
   "name": "cra-ts-kitchen-sink",
-<<<<<<< HEAD
   "version": "5.2.0-alpha.22",
-=======
-  "version": "5.1.1",
->>>>>>> 56fea533
   "private": true,
   "scripts": {
     "build-storybook": "build-storybook -s public",
@@ -18,21 +14,12 @@
     "react-dom": "^16.8.3"
   },
   "devDependencies": {
-<<<<<<< HEAD
     "@storybook/addon-a11y": "5.2.0-alpha.22",
     "@storybook/addon-actions": "5.2.0-alpha.22",
     "@storybook/addon-info": "5.2.0-alpha.22",
     "@storybook/addon-options": "5.2.0-alpha.22",
     "@storybook/addons": "5.2.0-alpha.22",
     "@storybook/react": "5.2.0-alpha.22",
-=======
-    "@storybook/addon-a11y": "5.1.1",
-    "@storybook/addon-actions": "5.1.1",
-    "@storybook/addon-info": "5.1.1",
-    "@storybook/addon-options": "5.1.1",
-    "@storybook/addons": "5.1.1",
-    "@storybook/react": "5.1.1",
->>>>>>> 56fea533
     "@types/enzyme": "^3.9.0",
     "@types/react": "^16.8.3",
     "@types/react-dom": "^16.8.2",
