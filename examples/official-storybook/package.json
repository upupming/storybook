{
  "name": "official-storybook",
  "version": "5.2.0-alpha.23",
  "private": true,
  "scripts": {
    "build-storybook": "build-storybook -c ./ -s built-storybooks",
    "chromatic": "chromatic test --storybook-addon --exit-zero-on-changes --app-code ab7m45tp9p",
    "do-image-snapshots": "../../node_modules/.bin/jest --projects=./image-snapshots",
    "generate-addon-jest-testresults": "jest --config=tests/addon-jest.config.json --json --outputFile=stories/addon-jest.testresults.json",
    "graphql": "node ./graphql-server/index.js",
    "image-snapshots": "yarn run build-storybook && yarn run do-image-snapshots",
    "now-build": "node ../../scripts/bootstrap --core && yarn run build-storybook --quiet",
    "storybook": "cross-env STORYBOOK_DISPLAY_WARNING=true DISPLAY_WARNING=true start-storybook -p 9011 -c ./ -s built-storybooks --no-dll"
  },
  "devDependencies": {
    "@storybook/addon-a11y": "5.2.0-alpha.23",
    "@storybook/addon-actions": "5.2.0-alpha.23",
    "@storybook/addon-backgrounds": "5.2.0-alpha.23",
    "@storybook/addon-centered": "5.2.0-alpha.23",
    "@storybook/addon-contexts": "5.2.0-alpha.23",
    "@storybook/addon-cssresources": "5.2.0-alpha.23",
    "@storybook/addon-design-assets": "5.2.0-alpha.23",
    "@storybook/addon-events": "5.2.0-alpha.23",
    "@storybook/addon-graphql": "5.2.0-alpha.23",
    "@storybook/addon-info": "5.2.0-alpha.23",
    "@storybook/addon-jest": "5.2.0-alpha.23",
    "@storybook/addon-knobs": "5.2.0-alpha.23",
    "@storybook/addon-links": "5.2.0-alpha.23",
    "@storybook/addon-notes": "5.2.0-alpha.23",
    "@storybook/addon-options": "5.2.0-alpha.23",
<<<<<<< HEAD
=======
    "@storybook/addon-queryparams": "5.2.0-alpha.23",
>>>>>>> fbee3cdd
    "@storybook/addon-storyshots": "5.2.0-alpha.23",
    "@storybook/addon-storyshots-puppeteer": "5.2.0-alpha.23",
    "@storybook/addon-storysource": "5.2.0-alpha.23",
    "@storybook/addon-viewport": "5.2.0-alpha.23",
    "@storybook/addons": "5.2.0-alpha.23",
    "@storybook/components": "5.2.0-alpha.23",
    "@storybook/core-events": "5.2.0-alpha.23",
    "@storybook/node-logger": "5.2.0-alpha.23",
    "@storybook/react": "5.2.0-alpha.23",
    "@storybook/theming": "5.2.0-alpha.23",
    "cors": "^2.8.5",
    "cross-env": "^5.2.0",
    "enzyme-to-json": "^3.3.5",
    "eventemitter3": "^3.1.0",
    "express": "^4.17.0",
    "express-graphql": "^0.8.0",
    "format-json": "^1.0.3",
    "global": "^4.3.2",
    "graphql": "^14.1.1",
    "jest-emotion": "^10.0.10",
    "paths.macro": "^2.0.2",
    "prop-types": "^15.7.2",
    "react": "^16.8.3",
    "react-dom": "^16.8.3",
    "storybook-chromatic": "^1.3.3",
    "ts-loader": "^6.0.0",
    "uuid": "^3.3.2",
    "webpack": "^4.33.0"
  }
}<|MERGE_RESOLUTION|>--- conflicted
+++ resolved
@@ -28,10 +28,7 @@
     "@storybook/addon-links": "5.2.0-alpha.23",
     "@storybook/addon-notes": "5.2.0-alpha.23",
     "@storybook/addon-options": "5.2.0-alpha.23",
-<<<<<<< HEAD
-=======
     "@storybook/addon-queryparams": "5.2.0-alpha.23",
->>>>>>> fbee3cdd
     "@storybook/addon-storyshots": "5.2.0-alpha.23",
     "@storybook/addon-storyshots-puppeteer": "5.2.0-alpha.23",
     "@storybook/addon-storysource": "5.2.0-alpha.23",
