{
  "name": "rax-kitchen-sink",
  "version": "6.1.0-alpha.35",
  "private": true,
  "scripts": {
    "build": "build-scripts build",
    "build-storybook": "build-storybook -s public",
    "start": "build-scripts start",
    "storybook": "start-storybook -p 9009 -s public"
  },
  "dependencies": {
    "driver-universal": "^3.0.0",
    "event-emitter": "^0.3.5",
    "rax": "^1.1.0",
    "rax-image": "^1.0.0",
    "rax-link": "^1.0.0",
    "rax-text": "^1.1.2",
    "rax-view": "^1.0.0"
  },
  "devDependencies": {
    "@alib/build-scripts": "^0.1.8",
<<<<<<< HEAD
    "@babel/preset-react": "^7.7.4",
=======
    "@babel/preset-react": "^7.12.1",
>>>>>>> 3775f570
    "@storybook/addon-a11y": "6.1.0-alpha.35",
    "@storybook/addon-actions": "6.1.0-alpha.35",
    "@storybook/addon-backgrounds": "6.1.0-alpha.35",
    "@storybook/addon-events": "6.1.0-alpha.35",
    "@storybook/addon-jest": "6.1.0-alpha.35",
    "@storybook/addon-knobs": "6.1.0-alpha.35",
    "@storybook/addon-links": "6.1.0-alpha.35",
    "@storybook/addon-storyshots": "6.1.0-alpha.35",
    "@storybook/addon-storysource": "6.1.0-alpha.35",
    "@storybook/addon-viewport": "6.1.0-alpha.35",
    "@storybook/addons": "6.1.0-alpha.35",
    "@storybook/rax": "6.1.0-alpha.35",
    "@storybook/source-loader": "6.1.0-alpha.35",
    "@storybook/theming": "6.1.0-alpha.35",
    "babel-eslint": "^10.0.3",
    "build-plugin-rax-app": "^0.2.0",
    "stylesheet-loader": "^0.8.5"
  },
  "storybook": {
    "chromatic": {
      "projectToken": "4co6vptx8qo"
    }
  }
}<|MERGE_RESOLUTION|>--- conflicted
+++ resolved
@@ -19,11 +19,7 @@
   },
   "devDependencies": {
     "@alib/build-scripts": "^0.1.8",
-<<<<<<< HEAD
-    "@babel/preset-react": "^7.7.4",
-=======
     "@babel/preset-react": "^7.12.1",
->>>>>>> 3775f570
     "@storybook/addon-a11y": "6.1.0-alpha.35",
     "@storybook/addon-actions": "6.1.0-alpha.35",
     "@storybook/addon-backgrounds": "6.1.0-alpha.35",
@@ -40,7 +36,7 @@
     "@storybook/theming": "6.1.0-alpha.35",
     "babel-eslint": "^10.0.3",
     "build-plugin-rax-app": "^0.2.0",
-    "stylesheet-loader": "^0.8.5"
+    "stylesheet-loader": "^0.8.0"
   },
   "storybook": {
     "chromatic": {
