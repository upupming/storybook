{
  "name": "polymer-cli",
<<<<<<< HEAD
  "version": "5.2.0-beta.13",
=======
  "version": "5.2.0-beta.17",
>>>>>>> bba0364e
  "private": true,
  "scripts": {
    "build-storybook": "build-storybook",
    "now-build": "node ../../scripts/bootstrap --core && yarn run build-storybook --quiet",
    "start": "webpack-dev-server",
    "storybook": "start-storybook -p 9001 -c .storybook"
  },
  "dependencies": {
    "@polymer/polymer": "^2.6.0",
<<<<<<< HEAD
    "@storybook/addon-a11y": "5.2.0-beta.13",
    "@storybook/addon-actions": "5.2.0-beta.13",
    "@storybook/addon-backgrounds": "5.2.0-beta.13",
    "@storybook/addon-knobs": "5.2.0-beta.13",
    "@storybook/addon-links": "5.2.0-beta.13",
    "@storybook/addon-notes": "5.2.0-beta.13",
    "@storybook/addon-options": "5.2.0-beta.13",
    "@storybook/addon-storysource": "5.2.0-beta.13",
    "@storybook/addon-viewport": "5.2.0-beta.13",
    "@storybook/polymer": "5.2.0-beta.13",
    "@storybook/source-loader": "5.2.0-beta.13",
=======
    "@storybook/addon-a11y": "5.2.0-beta.17",
    "@storybook/addon-actions": "5.2.0-beta.17",
    "@storybook/addon-backgrounds": "5.2.0-beta.17",
    "@storybook/addon-knobs": "5.2.0-beta.17",
    "@storybook/addon-links": "5.2.0-beta.17",
    "@storybook/addon-notes": "5.2.0-beta.17",
    "@storybook/addon-options": "5.2.0-beta.17",
    "@storybook/addon-storysource": "5.2.0-beta.17",
    "@storybook/addon-viewport": "5.2.0-beta.17",
    "@storybook/polymer": "5.2.0-beta.17",
    "@storybook/source-loader": "5.2.0-beta.17",
>>>>>>> bba0364e
    "@webcomponents/webcomponentsjs": "^1.2.0",
    "global": "^4.3.2",
    "lit-html": "^1.0.0",
    "polymer-webpack-loader": "^2.0.3",
    "webpack": "^4.33.0"
  },
  "devDependencies": {
    "copy-webpack-plugin": "^5.0.0",
    "html-webpack-plugin": "^4.0.0-beta.2",
    "webpack-dev-server": "^3.4.1"
  }
}<|MERGE_RESOLUTION|>--- conflicted
+++ resolved
@@ -1,10 +1,6 @@
 {
   "name": "polymer-cli",
-<<<<<<< HEAD
-  "version": "5.2.0-beta.13",
-=======
   "version": "5.2.0-beta.17",
->>>>>>> bba0364e
   "private": true,
   "scripts": {
     "build-storybook": "build-storybook",
@@ -14,19 +10,6 @@
   },
   "dependencies": {
     "@polymer/polymer": "^2.6.0",
-<<<<<<< HEAD
-    "@storybook/addon-a11y": "5.2.0-beta.13",
-    "@storybook/addon-actions": "5.2.0-beta.13",
-    "@storybook/addon-backgrounds": "5.2.0-beta.13",
-    "@storybook/addon-knobs": "5.2.0-beta.13",
-    "@storybook/addon-links": "5.2.0-beta.13",
-    "@storybook/addon-notes": "5.2.0-beta.13",
-    "@storybook/addon-options": "5.2.0-beta.13",
-    "@storybook/addon-storysource": "5.2.0-beta.13",
-    "@storybook/addon-viewport": "5.2.0-beta.13",
-    "@storybook/polymer": "5.2.0-beta.13",
-    "@storybook/source-loader": "5.2.0-beta.13",
-=======
     "@storybook/addon-a11y": "5.2.0-beta.17",
     "@storybook/addon-actions": "5.2.0-beta.17",
     "@storybook/addon-backgrounds": "5.2.0-beta.17",
@@ -38,7 +21,6 @@
     "@storybook/addon-viewport": "5.2.0-beta.17",
     "@storybook/polymer": "5.2.0-beta.17",
     "@storybook/source-loader": "5.2.0-beta.17",
->>>>>>> bba0364e
     "@webcomponents/webcomponentsjs": "^1.2.0",
     "global": "^4.3.2",
     "lit-html": "^1.0.0",
