--- conflicted
+++ resolved
@@ -1,10 +1,6 @@
 {
   "name": "cra-ts-essentials",
-<<<<<<< HEAD
-  "version": "6.1.0-alpha.33",
-=======
   "version": "6.1.0-alpha.35",
->>>>>>> 3775f570
   "private": true,
   "scripts": {
     "build": "react-scripts build",
@@ -32,27 +28,16 @@
     "@types/react": "^16.0.0",
     "@types/react-dom": "16.9.8",
     "global": "^4.3.2",
-<<<<<<< HEAD
-    "react": "^16.8.3",
-=======
     "react": "^16.8.3 || ^17.0.0",
->>>>>>> 3775f570
     "react-dom": "^16.8.3 || ^17.0.0",
     "react-scripts": "3.4.1",
     "typescript": "^3.9.3"
   },
   "devDependencies": {
-<<<<<<< HEAD
-    "@storybook/addon-essentials": "6.1.0-alpha.33",
-    "@storybook/addons": "6.1.0-alpha.33",
-    "@storybook/preset-create-react-app": "^3.1.4",
-    "@storybook/react": "6.1.0-alpha.33"
-=======
     "@storybook/addon-essentials": "6.1.0-alpha.35",
     "@storybook/addons": "6.1.0-alpha.35",
     "@storybook/preset-create-react-app": "^3.1.4",
     "@storybook/react": "6.1.0-alpha.35"
->>>>>>> 3775f570
   },
   "storybook": {
     "chromatic": {
