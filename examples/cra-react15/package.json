{
  "name": "cra-react15",
  "version": "6.4.0-alpha.30",
  "private": true,
  "scripts": {
    "build": "react-scripts build",
    "build-storybook": "build-storybook -s public",
    "eject": "react-scripts eject",
    "start": "react-scripts start",
    "storybook": "start-storybook -p 9009 -s public --no-manager-cache",
    "test": "react-scripts test --env=jsdom"
  },
  "dependencies": {
    "babel-loader": "^8.0.0",
    "global": "^4.4.0",
    "react": "^15.7.0",
    "react-dom": "^15.7.0",
    "react-scripts": "3.4.4"
  },
  "devDependencies": {
<<<<<<< HEAD
    "@storybook/addon-actions": "6.4.0-alpha.29",
    "@storybook/addon-ie11": "^0.0.4",
    "@storybook/addon-links": "6.4.0-alpha.29",
    "@storybook/addons": "6.4.0-alpha.29",
    "@storybook/builder-webpack4": "6.4.0-alpha.29",
=======
    "@storybook/addon-actions": "6.4.0-alpha.30",
    "@storybook/addon-links": "6.4.0-alpha.30",
    "@storybook/addons": "6.4.0-alpha.30",
    "@storybook/builder-webpack4": "6.4.0-alpha.30",
>>>>>>> 8f9c293e
    "@storybook/preset-create-react-app": "^3.1.6",
    "@storybook/react": "6.4.0-alpha.30",
    "@storybook/theming": "6.4.0-alpha.30",
    "babel-core": "6",
    "babel-runtime": "6",
    "webpack": "4"
  },
  "storybook": {
    "chromatic": {
      "projectToken": "gxk7iqej3wt"
    }
  }
}<|MERGE_RESOLUTION|>--- conflicted
+++ resolved
@@ -18,18 +18,11 @@
     "react-scripts": "3.4.4"
   },
   "devDependencies": {
-<<<<<<< HEAD
-    "@storybook/addon-actions": "6.4.0-alpha.29",
+    "@storybook/addon-actions": "6.4.0-alpha.30",
     "@storybook/addon-ie11": "^0.0.4",
-    "@storybook/addon-links": "6.4.0-alpha.29",
-    "@storybook/addons": "6.4.0-alpha.29",
-    "@storybook/builder-webpack4": "6.4.0-alpha.29",
-=======
-    "@storybook/addon-actions": "6.4.0-alpha.30",
     "@storybook/addon-links": "6.4.0-alpha.30",
     "@storybook/addons": "6.4.0-alpha.30",
     "@storybook/builder-webpack4": "6.4.0-alpha.30",
->>>>>>> 8f9c293e
     "@storybook/preset-create-react-app": "^3.1.6",
     "@storybook/react": "6.4.0-alpha.30",
     "@storybook/theming": "6.4.0-alpha.30",
