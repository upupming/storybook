--- conflicted
+++ resolved
@@ -31,11 +31,7 @@
     "zone.js": "^0.8.29"
   },
   "devDependencies": {
-<<<<<<< HEAD
     "@angular-devkit/build-angular": "^0.13.1",
-=======
-    "@angular-devkit/build-angular": "^0.11.4",
->>>>>>> b8b2f79e
     "@angular/cli": "^7.3.2",
     "@angular/compiler-cli": "^7.2.1",
     "@storybook/addon-actions": "5.0.0-beta.3",
