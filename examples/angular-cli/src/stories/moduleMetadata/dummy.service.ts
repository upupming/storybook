--- conflicted
+++ resolved
@@ -2,11 +2,7 @@
 
 @Injectable()
 export class DummyService {
-<<<<<<< HEAD
-  // eslint-disable-next-line no-empty-function, @typescript-eslint/no-useless-constructor
-=======
   // eslint-disable-next-line @typescript-eslint/no-empty-function, no-useless-constructor
->>>>>>> d0381ef6
   constructor() {}
 
   getItems() {
