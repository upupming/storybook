{
  "name": "vue-example",
<<<<<<< HEAD
  "version": "6.1.0-alpha.33",
=======
  "version": "6.1.0-alpha.35",
>>>>>>> 3775f570
  "private": true,
  "scripts": {
    "build": "cross-env NODE_ENV=production webpack --progress --hide-modules",
    "build-storybook": "build-storybook -s public",
    "dev": "cross-env NODE_ENV=development webpack-dev-server --open --hot",
    "storybook": "start-storybook -p 9009 -s public"
  },
  "dependencies": {
    "vue": "^2.6.8",
    "vuex": "^3.1.0"
  },
  "devDependencies": {
    "@babel/core": "^7.12.3",
<<<<<<< HEAD
    "@storybook/addon-a11y": "6.1.0-alpha.33",
    "@storybook/addon-actions": "6.1.0-alpha.33",
    "@storybook/addon-backgrounds": "6.1.0-alpha.33",
    "@storybook/addon-controls": "6.1.0-alpha.33",
    "@storybook/addon-docs": "6.1.0-alpha.33",
    "@storybook/addon-knobs": "6.1.0-alpha.33",
    "@storybook/addon-links": "6.1.0-alpha.33",
    "@storybook/addon-storyshots": "6.1.0-alpha.33",
    "@storybook/addon-storysource": "6.1.0-alpha.33",
    "@storybook/addon-viewport": "6.1.0-alpha.33",
    "@storybook/addons": "6.1.0-alpha.33",
    "@storybook/source-loader": "6.1.0-alpha.33",
    "@storybook/vue": "6.1.0-alpha.33",
=======
    "@storybook/addon-a11y": "6.1.0-alpha.35",
    "@storybook/addon-actions": "6.1.0-alpha.35",
    "@storybook/addon-backgrounds": "6.1.0-alpha.35",
    "@storybook/addon-controls": "6.1.0-alpha.35",
    "@storybook/addon-docs": "6.1.0-alpha.35",
    "@storybook/addon-knobs": "6.1.0-alpha.35",
    "@storybook/addon-links": "6.1.0-alpha.35",
    "@storybook/addon-storyshots": "6.1.0-alpha.35",
    "@storybook/addon-storysource": "6.1.0-alpha.35",
    "@storybook/addon-viewport": "6.1.0-alpha.35",
    "@storybook/addons": "6.1.0-alpha.35",
    "@storybook/source-loader": "6.1.0-alpha.35",
    "@storybook/vue": "6.1.0-alpha.35",
>>>>>>> 3775f570
    "@vue/babel-preset-jsx": "^1.1.2",
    "babel-loader": "^8.0.5",
    "cross-env": "^7.0.0",
    "file-loader": "^6.0.0",
    "prop-types": "^15.7.2",
    "svg-url-loader": "^5.0.0",
    "vue-loader": "^15.7.0",
    "vue-style-loader": "^4.1.2",
    "webpack": "^4.33.0",
    "webpack-dev-server": "^3.8.2"
  },
  "storybook": {
    "chromatic": {
      "projectToken": "cyxj0e38bqj"
    }
  }
}<|MERGE_RESOLUTION|>--- conflicted
+++ resolved
@@ -1,10 +1,6 @@
 {
   "name": "vue-example",
-<<<<<<< HEAD
-  "version": "6.1.0-alpha.33",
-=======
   "version": "6.1.0-alpha.35",
->>>>>>> 3775f570
   "private": true,
   "scripts": {
     "build": "cross-env NODE_ENV=production webpack --progress --hide-modules",
@@ -18,21 +14,6 @@
   },
   "devDependencies": {
     "@babel/core": "^7.12.3",
-<<<<<<< HEAD
-    "@storybook/addon-a11y": "6.1.0-alpha.33",
-    "@storybook/addon-actions": "6.1.0-alpha.33",
-    "@storybook/addon-backgrounds": "6.1.0-alpha.33",
-    "@storybook/addon-controls": "6.1.0-alpha.33",
-    "@storybook/addon-docs": "6.1.0-alpha.33",
-    "@storybook/addon-knobs": "6.1.0-alpha.33",
-    "@storybook/addon-links": "6.1.0-alpha.33",
-    "@storybook/addon-storyshots": "6.1.0-alpha.33",
-    "@storybook/addon-storysource": "6.1.0-alpha.33",
-    "@storybook/addon-viewport": "6.1.0-alpha.33",
-    "@storybook/addons": "6.1.0-alpha.33",
-    "@storybook/source-loader": "6.1.0-alpha.33",
-    "@storybook/vue": "6.1.0-alpha.33",
-=======
     "@storybook/addon-a11y": "6.1.0-alpha.35",
     "@storybook/addon-actions": "6.1.0-alpha.35",
     "@storybook/addon-backgrounds": "6.1.0-alpha.35",
@@ -46,7 +27,6 @@
     "@storybook/addons": "6.1.0-alpha.35",
     "@storybook/source-loader": "6.1.0-alpha.35",
     "@storybook/vue": "6.1.0-alpha.35",
->>>>>>> 3775f570
     "@vue/babel-preset-jsx": "^1.1.2",
     "babel-loader": "^8.0.5",
     "cross-env": "^7.0.0",
