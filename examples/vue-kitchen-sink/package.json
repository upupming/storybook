{
  "name": "vue-example",
  "version": "0.1.0",
  "private": true,
  "devDependencies": {
    "@storybook/addon-actions": "^3.2.0",
    "@storybook/addon-centered": "^3.2.1",
    "@storybook/addon-knobs": "^3.2.0",
    "@storybook/addon-links": "^3.2.0",
    "@storybook/addon-notes": "^3.2.0",
    "@storybook/addons": "^3.2.0",
    "@storybook/vue": "^3.2.0",
    "babel-core": "^6.26.0",
    "babel-loader": "^7.1.2",
    "babel-preset-env": "^1.6.0",
    "babel-preset-vue": "^1.2.1",
    "cross-env": "^3.0.0",
    "css-loader": "^0.28.7",
    "file-loader": "^0.11.2",
    "vue-hot-reload-api": "^2.2.0",
    "vue-loader": "^12.2.1",
    "vue-style-loader": "^3.0.1",
    "vue-template-compiler": "^2.5.1",
    "webpack": "^3.6.0",
    "webpack-dev-server": "^2.4.5"
  },
  "dependencies": {
<<<<<<< HEAD
    "vue": "^2.5.1",
    "vuex": "^2.3.1"
=======
    "vue": "^2.4.2",
    "vuex": "^2.5.0"
>>>>>>> 17002cd0
  },
  "scripts": {
    "dev": "cross-env NODE_ENV=development webpack-dev-server --open --hot",
    "build": "cross-env NODE_ENV=production webpack --progress --hide-modules",
    "storybook": "start-storybook -p 9009 -s public",
    "build-storybook": "build-storybook -s public"
  }
}<|MERGE_RESOLUTION|>--- conflicted
+++ resolved
@@ -25,13 +25,8 @@
     "webpack-dev-server": "^2.4.5"
   },
   "dependencies": {
-<<<<<<< HEAD
     "vue": "^2.5.1",
-    "vuex": "^2.3.1"
-=======
-    "vue": "^2.4.2",
     "vuex": "^2.5.0"
->>>>>>> 17002cd0
   },
   "scripts": {
     "dev": "cross-env NODE_ENV=development webpack-dev-server --open --hot",
