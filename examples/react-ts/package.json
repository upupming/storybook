{
  "name": "@storybook/example-react-ts",
  "version": "6.0.0-beta.38",
  "private": true,
  "scripts": {
    "build-storybook": "cross-env STORYBOOK_DISPLAY_WARNING=true DISPLAY_WARNING=true build-storybook -c ./",
    "debug": "cross-env NODE_OPTIONS=--inspect-brk STORYBOOK_DISPLAY_WARNING=true DISPLAY_WARNING=true start-storybook -p 9011 -c ./ --no-dll",
    "storybook": "cross-env STORYBOOK_DISPLAY_WARNING=true DISPLAY_WARNING=true start-storybook -p 9011 -c ./ --no-dll"
  },
  "dependencies": {
<<<<<<< HEAD
    "@storybook/addon-controls": "6.0.0-beta.32",
    "@storybook/core": "6.0.0-beta.32",
    "@storybook/addon-essentials": "6.0.0-beta.32",
    "@storybook/react": "6.0.0-beta.32",
=======
    "@storybook/addon-controls": "6.0.0-beta.38",
    "@storybook/addon-essentials": "6.0.0-beta.38",
    "@storybook/react": "6.0.0-beta.38",
>>>>>>> 17e6afcc
    "@types/react": "^16.9.35",
    "@types/react-dom": "^16.9.8",
    "prop-types": "15.7.2",
    "react": "^16.13.1",
    "react-dom": "^16.13.1",
    "typescript": "^3.9.2",
    "webpack": "^4.43.0"
  }
}<|MERGE_RESOLUTION|>--- conflicted
+++ resolved
@@ -8,16 +8,10 @@
     "storybook": "cross-env STORYBOOK_DISPLAY_WARNING=true DISPLAY_WARNING=true start-storybook -p 9011 -c ./ --no-dll"
   },
   "dependencies": {
-<<<<<<< HEAD
-    "@storybook/addon-controls": "6.0.0-beta.32",
-    "@storybook/core": "6.0.0-beta.32",
-    "@storybook/addon-essentials": "6.0.0-beta.32",
-    "@storybook/react": "6.0.0-beta.32",
-=======
     "@storybook/addon-controls": "6.0.0-beta.38",
     "@storybook/addon-essentials": "6.0.0-beta.38",
+    "@storybook/core": "6.0.0-beta.38",
     "@storybook/react": "6.0.0-beta.38",
->>>>>>> 17e6afcc
     "@types/react": "^16.9.35",
     "@types/react-dom": "^16.9.8",
     "prop-types": "15.7.2",
