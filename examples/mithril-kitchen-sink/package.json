--- conflicted
+++ resolved
@@ -10,21 +10,6 @@
     "mithril": "^1.1.6"
   },
   "devDependencies": {
-<<<<<<< HEAD
-    "@storybook/addon-a11y": "6.1.0-alpha.35",
-    "@storybook/addon-actions": "6.1.0-alpha.35",
-    "@storybook/addon-backgrounds": "6.1.0-alpha.35",
-    "@storybook/addon-knobs": "6.1.0-alpha.35",
-    "@storybook/addon-links": "6.1.0-alpha.35",
-    "@storybook/addon-storyshots": "6.1.0-alpha.35",
-    "@storybook/addon-storysource": "6.1.0-alpha.35",
-    "@storybook/addon-viewport": "6.1.0-alpha.35",
-    "@storybook/addons": "6.1.0-alpha.35",
-    "@storybook/mithril": "6.1.0-alpha.35",
-    "@storybook/source-loader": "6.1.0-alpha.35",
-    "react": "16.13.1",
-    "react-dom": "16.13.1",
-=======
     "@storybook/addon-a11y": "6.1.0-beta.0",
     "@storybook/addon-actions": "6.1.0-beta.0",
     "@storybook/addon-backgrounds": "6.1.0-beta.0",
@@ -36,7 +21,6 @@
     "@storybook/addons": "6.1.0-beta.0",
     "@storybook/mithril": "6.1.0-beta.0",
     "@storybook/source-loader": "6.1.0-beta.0",
->>>>>>> 3ce06946
     "webpack": "^4.33.0"
   },
   "storybook": {
