<<<<<<< HEAD
{
  "name": "@kadira/storybook-addon-notes",
  "version": "1.0.1",
  "description": "Write notes for your Storybook stories.",
  "repository": {
    "type": "git",
    "url": "https://github.com/kadirahq/storybook-addon-notes.git"
  },
  "license": "MIT",
  "scripts": {
    "prepublish": "node ../../scripts/prepublish.js",
    "storybook": "start-storybook -p 9010",
    "publish-storybook": "bash .scripts/publish_storybook.sh"
  },
  "devDependencies": {
    "@kadira/storybook": "*",
    "git-url-parse": "^6.2.2",
    "react": "^15.5.4",
    "react-addons-test-utils": "^15.5.1",
    "react-dom": "^15.5.4"
  },
  "peerDependencies": {
    "react": "*",
    "@kadira/storybook-addons": "*"
  },
  "dependencies": {
    "babel-runtime": "^6.23.0"
  },
  "main": "dist/index.js",
  "keywords": [
    "react",
    "storybook",
    "addon"
  ]
}
=======
{
  "name": "@kadira/storybook-addon-notes",
  "version": "1.0.1",
  "description": "Write notes for your Storybook stories.",
  "repository": {
    "type": "git",
    "url": "https://github.com/kadirahq/storybook-addon-notes.git"
  },
  "license": "MIT",
  "scripts": {
    "prepublish": "node ../../scripts/prepublish.js",
    "storybook": "start-storybook -p 9010",
    "publish-storybook": "bash .scripts/publish_storybook.sh"
  },
  "devDependencies": {
    "@kadira/storybook": "*",
    "@types/react": "^15.0.23",
    "git-url-parse": "^6.0.1",
    "react": "^15.3.2",
    "react-addons-test-utils": "^15.5.1",
    "react-dom": "^15.3.2"
  },
  "peerDependencies": {
    "react": "*",
    "@kadira/storybook-addons": "*"
  },
  "dependencies": {
    "babel-runtime": "^6.5.0"
  },
  "main": "dist/index.js",
  "keywords": [
    "react",
    "storybook",
    "addon"
  ],
  "typings": "./storybook-addon-notes.d.ts"
}
>>>>>>> 902ad20b
<|MERGE_RESOLUTION|>--- conflicted
+++ resolved
@@ -1,75 +1,38 @@
-<<<<<<< HEAD
 {
-  "name": "@kadira/storybook-addon-notes",
-  "version": "1.0.1",
-  "description": "Write notes for your Storybook stories.",
-  "repository": {
-    "type": "git",
-    "url": "https://github.com/kadirahq/storybook-addon-notes.git"
-  },
-  "license": "MIT",
-  "scripts": {
-    "prepublish": "node ../../scripts/prepublish.js",
-    "storybook": "start-storybook -p 9010",
-    "publish-storybook": "bash .scripts/publish_storybook.sh"
-  },
-  "devDependencies": {
-    "@kadira/storybook": "*",
-    "git-url-parse": "^6.2.2",
-    "react": "^15.5.4",
-    "react-addons-test-utils": "^15.5.1",
-    "react-dom": "^15.5.4"
-  },
-  "peerDependencies": {
-    "react": "*",
-    "@kadira/storybook-addons": "*"
-  },
-  "dependencies": {
-    "babel-runtime": "^6.23.0"
-  },
-  "main": "dist/index.js",
-  "keywords": [
-    "react",
-    "storybook",
-    "addon"
-  ]
-}
-=======
-{
-  "name": "@kadira/storybook-addon-notes",
-  "version": "1.0.1",
-  "description": "Write notes for your Storybook stories.",
-  "repository": {
-    "type": "git",
-    "url": "https://github.com/kadirahq/storybook-addon-notes.git"
-  },
-  "license": "MIT",
-  "scripts": {
-    "prepublish": "node ../../scripts/prepublish.js",
-    "storybook": "start-storybook -p 9010",
-    "publish-storybook": "bash .scripts/publish_storybook.sh"
-  },
-  "devDependencies": {
-    "@kadira/storybook": "*",
-    "@types/react": "^15.0.23",
-    "git-url-parse": "^6.0.1",
-    "react": "^15.3.2",
-    "react-addons-test-utils": "^15.5.1",
-    "react-dom": "^15.3.2"
-  },
-  "peerDependencies": {
-    "react": "*",
-    "@kadira/storybook-addons": "*"
-  },
-  "dependencies": {
-    "babel-runtime": "^6.5.0"
-  },
-  "main": "dist/index.js",
-  "keywords": [
-    "react",
-    "storybook",
-    "addon"
-  ],
-  "typings": "./storybook-addon-notes.d.ts"
-}
->>>>>>> 902ad20b
+  "name": "@kadira/storybook-addon-notes",
+  "version": "1.0.1",
+  "description": "Write notes for your Storybook stories.",
+  "repository": {
+    "type": "git",
+    "url": "https://github.com/kadirahq/storybook-addon-notes.git"
+  },
+  "license": "MIT",
+  "scripts": {
+    "prepublish": "node ../../scripts/prepublish.js",
+    "storybook": "start-storybook -p 9010",
+    "publish-storybook": "bash .scripts/publish_storybook.sh"
+  },
+  "devDependencies": {
+    "@kadira/storybook": "*",
+    "git-url-parse": "^6.2.2",
+    "react": "^15.5.4",
+    "react-addons-test-utils": "^15.5.1",
+    "react-dom": "^15.5.4"
+  },
+  "peerDependencies": {
+    "react": "*",
+    "@kadira/storybook-addons": "*"
+  },
+  "dependencies": {
+    "babel-runtime": "^6.23.0"
+  },
+  "optionalDependencies": {
+    "@types/react": "^15.0.24"
+  },
+  "main": "dist/index.js",
+  "keywords": [
+    "react",
+    "storybook",
+    "addon"
+  ]
+}