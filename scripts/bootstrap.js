#!/usr/bin/env node

/* eslint-disable global-require, no-octal-escape */
const childProcess = require('child_process');
const { lstatSync, readdirSync } = require('fs');
const { join } = require('path');

let cooldown = 0;

try {
  require('inquirer');
  require('commander');
  require('chalk');
  require('npmlog');
} catch (e) {
  console.log('🕘 running bootstrap on a clean repo, we have to install dependencies');
  childProcess.spawnSync('yarn', ['install', '--ignore-optional'], {
    stdio: ['inherit', 'inherit', 'inherit'],
  });
  process.stdout.write('\x07');
  process.stdout.write('\033c');

  // give the filesystem some time
  cooldown = 1000;
} finally {
  setTimeout(run, cooldown);
}

function run() {
  const inquirer = require('inquirer');
  const program = require('commander');
  const chalk = require('chalk');
  const log = require('npmlog');

  const isTgz = source => lstatSync(source).isFile() && source.match(/.tgz$/);
  const getDirectories = source =>
    readdirSync(source)
      .map(name => join(source, name))
      .filter(isTgz);

  log.heading = 'storybook';
  const prefix = 'bootstrap';
  log.addLevel('aborted', 3001, { fg: 'red', bold: true });

  const spawn = (command, options = {}) => {
    const out = childProcess.spawnSync(
      `${command}`,
      Object.assign(
        {
          shell: true,
          stdio: 'inherit',
        },
        options
      )
    );

    if (out.status !== 0) {
      process.exit(out.status);
    }
    return out;
  };

  const main = program
    .version('5.0.0')
    .option('--all', `Bootstrap everything ${chalk.gray('(all)')}`);

  const createTask = ({
    defaultValue,
    option,
    name,
    check = () => true,
    command,
    pre = [],
    order,
  }) => ({
    value: false,
    defaultValue: defaultValue || false,
    option: option || undefined,
    name: name || 'unnamed task',
    check: check || (() => true),
    order,
    command: () => {
      // run all pre tasks
      pre
<<<<<<< HEAD

=======
>>>>>>> b0d3cbfd
        .map(key => tasks[key])
        .forEach(task => {
          if (task.check()) {
            task.command();
          }
        });

      log.info(prefix, name);
      command();
    },
  });

  const tasks = {
    core: createTask({
      name: `Core, Dll & Examples ${chalk.gray('(core)')}`,
      defaultValue: true,
      option: '--core',
      command: () => {
        log.info(prefix, 'yarn workspace');
      },
      pre: ['install', 'build', 'dll'],
      order: 1,
    }),
    reset: createTask({
      name: `Clean repository ${chalk.red('(reset)')}`,
      defaultValue: false,
      option: '--reset',
      command: () => {
        log.info(prefix, 'git clean');
        spawn('node -r esm ./scripts/reset.js');
      },
      order: 0,
    }),
    install: createTask({
      name: `Install dependencies ${chalk.gray('(install)')}`,
      defaultValue: false,
      option: '--install',
      command: () => {
        spawn('yarn install --ignore-optional ');
      },
      order: 1,
    }),
    build: createTask({
      name: `Build packages ${chalk.gray('(build)')}`,
      defaultValue: false,
      option: '--build',
      command: () => {
        log.info(prefix, 'prepare');
        spawn('lerna run prepare');
      },
      order: 2,
    }),
    dll: createTask({
      name: `Generate DLL ${chalk.gray('(dll)')}`,
      defaultValue: false,
      option: '--dll',
      command: () => {
        log.info(prefix, 'dll');
        spawn('lerna run createDlls --scope "@storybook/ui"');
      },
      order: 3,
    }),
    docs: createTask({
      name: `Documentation ${chalk.gray('(docs)')}`,
      defaultValue: false,
      option: '--docs',
      command: () => {
        spawn('yarn bootstrap:docs');
      },
      order: 6,
    }),
    packs: createTask({
      name: `Build tarballs of packages ${chalk.gray('(build-packs)')}`,
      defaultValue: false,
      option: '--packs',
      command: () => {
        spawn('yarn build-packs');
      },
      check: () => getDirectories(join(__dirname, '..', 'packs')).length === 0,
      order: 5,
    }),
    registry: createTask({
      name: `Run local registry ${chalk.gray('(reg)')}`,
      defaultValue: false,
      option: '--reg',
      command: () => {
        spawn('./scripts/run-registry.js');
      },
      order: 11,
    }),
    dev: createTask({
      name: `Run build in watch mode ${chalk.gray('(dev)')}`,
      defaultValue: false,
      option: '--dev',
      command: () => {
        spawn('yarn dev');
      },
      order: 9,
    }),
  };

  const groups = {
    main: ['core', 'docs'],
    buildtasks: ['install', 'build', 'dll', 'packs'],
    devtasks: ['dev', 'registry', 'reset'],
  };

  Object.keys(tasks)
    .reduce((acc, key) => acc.option(tasks[key].option, tasks[key].name), main)
    .parse(process.argv);

  Object.keys(tasks).forEach(key => {
    tasks[key].value = program[tasks[key].option.replace('--', '')] || program.all;
  });

  const createSeperator = input => `- ${input}${' ---------'.substr(0, 12)}`;

  const choices = Object.values(groups)
    .map(l =>
      l.map(key => ({
        name: tasks[key].name,
        checked: tasks[key].defaultValue,
      }))
    )
    .reduce(
      (acc, i, k) =>
        acc.concat(new inquirer.Separator(createSeperator(Object.keys(groups)[k]))).concat(i),
      []
    );

  let selection;
  if (
    !Object.keys(tasks)
      .map(key => tasks[key].value)
      .filter(Boolean).length
  ) {
    selection = inquirer
      .prompt([
        {
          type: 'checkbox',
          message: 'Select the bootstrap activities',
          name: 'todo',
          pageSize: Object.keys(tasks).length + Object.keys(groups).length,
          choices,
        },
      ])
      .then(({ todo }) =>
        todo.map(name => tasks[Object.keys(tasks).find(i => tasks[i].name === name)])
      )
      .then(list => {
        if (list.find(i => i === tasks.reset)) {
          return inquirer
            .prompt([
              {
                type: 'confirm',
                message: `${chalk.red(
                  'DESTRUCTIVE'
                )} deletes node_modules, files not present in git ${chalk.underline(
                  'will get trashed'
                )}, except for .idea and .vscode, ${chalk.cyan('Continue?')}`,
                name: 'sure',
              },
            ])
            .then(({ sure }) => {
              if (sure) {
                return list;
              }
              throw new Error('problem is between keyboard and chair');
            });
        }
        return list;
      });
  } else {
    selection = Promise.resolve(
      Object.keys(tasks)
        .map(key => tasks[key])
        .filter(item => item.value === true)
    );
  }

  selection
    .then(list => {
      if (list.length === 0) {
        log.warn(prefix, 'Nothing to bootstrap');
      } else {
        list
          .sort((a, b) => a.order - b.order)
          .forEach(key => {
            key.command();
          });
        process.stdout.write('\x07');
      }
    })
    .catch(e => {
      log.aborted(prefix, chalk.red(e.message));
      log.silly(prefix, e);
      process.exit(1);
    });
}<|MERGE_RESOLUTION|>--- conflicted
+++ resolved
@@ -82,10 +82,6 @@
     command: () => {
       // run all pre tasks
       pre
-<<<<<<< HEAD
-
-=======
->>>>>>> b0d3cbfd
         .map(key => tasks[key])
         .forEach(task => {
           if (task.check()) {
