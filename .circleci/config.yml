defaults: &defaults
  working_directory: /tmp/storybook
  docker:
    - image: circleci/node:latest

version: 2
dependencies:
  pre:
    - yarn global add npm
jobs:
  build:
    <<: *defaults
    steps:
      - checkout
      - restore_cache:
          keys:
            - dependencies-{{ checksum "yarn.lock" }}
      - run:
          name: "Install dependencies"
          command: |
            yarn install
      - run:
          name: "Bootstrapping"
          command: |
            yarn bootstrap --core --docs --reactnative --reactnativeapp
      - run:
          name: "Dirty checking"
          command: |
            yarn repo-dirty-check
      - save_cache:
          key: dependencies-{{ checksum "yarn.lock" }}
          paths:
            - node_modules
            - docs/node_modules
            - examples/react-native-vanilla/node_modules
            - examples/crna-kitchen-sink/node_modules
  example-kitchen-sinks:
    <<: *defaults
    steps:
      - checkout
      - restore_cache:
          keys:
            - dependencies-{{ checksum "yarn.lock" }}
      - run:
          name: "Install dependencies"
          command: |
            yarn install
      - run:
          name: "Bootstrapping"
          command: |
            yarn bootstrap --core
      - run:
          name: "Build react kitchen-sink"
          command: |
            cd examples/cra-kitchen-sink
            yarn build-storybook
      - run:
          name: "Build vue kitchen-sink"
          command: |
            cd examples/vue-kitchen-sink
            yarn build-storybook
<<<<<<< HEAD
            yarn storybook --smoke-test
      - run:
          name: "Build angular kitchen-sink"
          command: |
            cd examples/angular-cli
            yarn build-storybook
            yarn storybook --smoke-test
=======
      - run:
          name: "Run vue kitchen-sink"
          command: |
            cd examples/vue-kitchen-sink
            yarn storybook
          background: true
      - run:
          name: "Run react kitchen-sink"
          command: |
            cd examples/cra-kitchen-sink
            yarn storybook
          background: true
      - run:
          name: Workaround for https://github.com/GoogleChrome/puppeteer/issues/290
          command: sh ./scripts/workaround-puppeteer-issue-290.sh
      - run:
          name: Integration Test - Kichen sinks
          command: yarn test --integration
>>>>>>> da234795
  example-react-native:
    <<: *defaults
    steps:
      - checkout
      - restore_cache:
          keys:
            - dependencies-{{ checksum "yarn.lock" }}
      - run:
          name: "Install dependencies"
          command: |
            yarn install
      - run:
          name: "Bootstrapping packages"
          command: |
            yarn bootstrap --core --reactnative --reactnativeapp
      - run:
          name: "Running React-Native example"
          command: |
            cd examples/react-native-vanilla
            yarn storybook --smoke-test
      - run:
          name: "Running React-Native-App example"
          command: |
            cd examples/crna-kitchen-sink
            yarn storybook --smoke-test
  docs:
    <<: *defaults
    steps:
      - checkout
      - restore_cache:
          keys:
            - dependencies-{{ checksum "yarn.lock" }}
      - run:
          name: "Install dependencies"
          command: |
            yarn install
      - run:
          name: "Bootstrapping"
          command: |
            yarn bootstrap --docs
      - run:
          name: "Running docs"
          command: |
            yarn docs:build
  lint:
    <<: *defaults
    steps:
      - checkout
      - restore_cache:
          keys:
            - dependencies-{{ checksum "yarn.lock" }}
      - run:
          name: "Install dependencies"
          command: |
            yarn install
      - run:
          name: "Bootstrapping"
          command: |
            yarn bootstrap --core --docs
      - run:
          name: "Linting"
          command: |
            yarn lint
  unit-test:
    <<: *defaults
    steps:
      - checkout
      - restore_cache:
          keys:
            - dependencies-{{ checksum "yarn.lock" }}
      - run:
          name: "Install dependencies"
          command: |
            yarn install
      - run:
          name: "Bootstrapping"
          command: |
            yarn bootstrap --core --reactnative
      - run:
          name: "Unit testing"
          command: |
<<<<<<< HEAD
            yarn test --all --coverage --runInBand
=======
            yarn test --coverage --runInBand --core --reactnative
>>>>>>> da234795
            yarn coverage
  cli:
    working_directory: /tmp/storybook
    docker:
      - image: andthensome/docker-node-rsync
    environment:
        BASH_ENV: ~/.bashrc
    steps:
      - checkout
      - restore_cache:
          keys:
            - dependencies-{{ checksum "yarn.lock" }}
            - dependencies-
      - run:
          name: "Install dependencies"
          command: |
            yarn install
      - run:
          name: "Bootstrapping"
          command: |
            yarn bootstrap --core
      - run:
          name: "Testing CLI"
          command: |
            yarn test --cli
  cli-latest-cra:
    working_directory: /tmp/storybook
    docker:
      - image: andthensome/docker-node-rsync
    environment:
        BASH_ENV: ~/.bashrc
    steps:
      - checkout
      - restore_cache:
          keys:
            - dependencies-{{ checksum "yarn.lock" }}
            - dependencies-
      - run:
          name: "Install dependencies"
          command: |
            yarn install
      - run:
          name: "Bootstrapping"
          command: |
            yarn bootstrap --core
      - run:
          name: "Testing CLI with latest CR(N)A"
          command: |
            yarn test-latest-cra
  deploy:
    <<: *defaults
    steps:
      - run:
          name: "Deploy"
          command: |
            echo "TODO"
workflows:
  version: 2
  build_accept_deploy:
    jobs:
      - build
      - example-kitchen-sinks
      - example-react-native
      - docs
      - lint
<<<<<<< HEAD
      - unit-test
      - cli
      - cli-latest-cra
      # - deploy:
      #     type: approval
      #     requires:
      #       - lint
      #       - unit-test
      #       - docs
=======
      - unit-test
>>>>>>> da234795
<|MERGE_RESOLUTION|>--- conflicted
+++ resolved
@@ -59,15 +59,7 @@
           command: |
             cd examples/vue-kitchen-sink
             yarn build-storybook
-<<<<<<< HEAD
-            yarn storybook --smoke-test
-      - run:
-          name: "Build angular kitchen-sink"
-          command: |
-            cd examples/angular-cli
-            yarn build-storybook
-            yarn storybook --smoke-test
-=======
+
       - run:
           name: "Run vue kitchen-sink"
           command: |
@@ -86,7 +78,6 @@
       - run:
           name: Integration Test - Kichen sinks
           command: yarn test --integration
->>>>>>> da234795
   example-react-native:
     <<: *defaults
     steps:
@@ -168,11 +159,7 @@
       - run:
           name: "Unit testing"
           command: |
-<<<<<<< HEAD
-            yarn test --all --coverage --runInBand
-=======
             yarn test --coverage --runInBand --core --reactnative
->>>>>>> da234795
             yarn coverage
   cli:
     working_directory: /tmp/storybook
@@ -238,16 +225,6 @@
       - example-react-native
       - docs
       - lint
-<<<<<<< HEAD
       - unit-test
       - cli
-      - cli-latest-cra
-      # - deploy:
-      #     type: approval
-      #     requires:
-      #       - lint
-      #       - unit-test
-      #       - docs
-=======
-      - unit-test
->>>>>>> da234795
+      - cli-latest-cra