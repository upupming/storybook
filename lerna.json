--- conflicted
+++ resolved
@@ -25,9 +25,5 @@
     "examples/*"
   ],
   "concurrency": 1,
-<<<<<<< HEAD
   "version": "3.2.0-alpha.7"
-=======
-  "version": "3.1.9"
->>>>>>> ba3b2a85
 }