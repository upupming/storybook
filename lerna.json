--- conflicted
+++ resolved
@@ -6,15 +6,10 @@
     "publish": {
       "ignore": [
         "cra-kitchen-sink",
-<<<<<<< HEAD
         "vue-example",
         "lib/cli/test/run/*"
-      ]
-=======
-        "vue-example"
       ],
-      "allowBranch": "master"
->>>>>>> 5c0e4431
+      "allowBranch": "released/3.3"
     }
   },
   "concurrency": 1,
