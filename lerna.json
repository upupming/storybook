--- conflicted
+++ resolved
@@ -11,9 +11,5 @@
   "npmClient": "yarn",
   "useWorkspaces": true,
   "registry": "https://registry.npmjs.org",
-<<<<<<< HEAD
-  "version": "5.0.0-beta.2"
-=======
   "version": "5.0.0-beta.3"
->>>>>>> 247dd6a3
 }