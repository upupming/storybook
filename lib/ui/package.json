{
  "name": "@storybook/ui",
<<<<<<< HEAD
  "version": "5.2.0-alpha.17",
=======
  "version": "5.1.0-rc.1",
>>>>>>> 638c48ed
  "description": "Core Storybook UI",
  "keywords": [
    "storybook"
  ],
  "homepage": "https://github.com/storybooks/storybook/tree/master/lib/ui",
  "bugs": {
    "url": "https://github.com/storybooks/storybook/issues"
  },
  "repository": {
    "type": "git",
    "url": "https://github.com/storybooks/storybook.git",
    "directory": "lib/ui"
  },
  "license": "MIT",
  "main": "dist/index.js",
  "jsnext:main": "src/index.js",
  "scripts": {
    "createDlls": "node -r esm ./scripts/createDlls.js",
    "prepare": "node ../../scripts/prepare.js"
  },
  "dependencies": {
<<<<<<< HEAD
    "@storybook/addons": "5.2.0-alpha.17",
    "@storybook/api": "5.2.0-alpha.17",
    "@storybook/client-logger": "5.2.0-alpha.17",
    "@storybook/components": "5.2.0-alpha.17",
    "@storybook/core-events": "5.2.0-alpha.17",
    "@storybook/router": "5.2.0-alpha.17",
    "@storybook/theming": "5.2.0-alpha.17",
=======
    "@storybook/addons": "5.1.0-rc.1",
    "@storybook/api": "5.1.0-rc.1",
    "@storybook/client-logger": "5.1.0-rc.1",
    "@storybook/components": "5.1.0-rc.1",
    "@storybook/core-events": "5.1.0-rc.1",
    "@storybook/router": "5.1.0-rc.1",
    "@storybook/theming": "5.1.0-rc.1",
>>>>>>> 638c48ed
    "core-js": "^3.0.1",
    "core-js-pure": "^3.0.1",
    "fast-deep-equal": "^2.0.1",
    "fuse.js": "^3.4.4",
    "global": "^4.3.2",
    "lodash": "^4.17.11",
    "markdown-to-jsx": "^6.9.3",
    "memoizerific": "^1.11.3",
    "polished": "^3.3.1",
    "prop-types": "^15.7.2",
    "qs": "^6.6.0",
    "react": "^16.8.4",
    "react-dom": "^16.8.4",
    "react-draggable": "^3.1.1",
    "react-helmet-async": "^1.0.2",
    "react-hotkeys": "2.0.0-pre4",
    "react-resize-detector": "^4.0.5",
    "recompose": "^0.30.0",
    "resolve-from": "^5.0.0",
    "semver": "^6.0.0",
    "store2": "^2.7.1",
    "telejson": "^2.2.1",
    "util-deprecate": "^1.0.2"
  },
  "devDependencies": {
    "flush-promises": "^1.0.2",
    "terser-webpack-plugin": "^1.2.4",
    "webpack": "^4.28.0"
  },
  "publishConfig": {
    "access": "public"
  }
}<|MERGE_RESOLUTION|>--- conflicted
+++ resolved
@@ -1,10 +1,6 @@
 {
   "name": "@storybook/ui",
-<<<<<<< HEAD
   "version": "5.2.0-alpha.17",
-=======
-  "version": "5.1.0-rc.1",
->>>>>>> 638c48ed
   "description": "Core Storybook UI",
   "keywords": [
     "storybook"
@@ -26,7 +22,6 @@
     "prepare": "node ../../scripts/prepare.js"
   },
   "dependencies": {
-<<<<<<< HEAD
     "@storybook/addons": "5.2.0-alpha.17",
     "@storybook/api": "5.2.0-alpha.17",
     "@storybook/client-logger": "5.2.0-alpha.17",
@@ -34,15 +29,6 @@
     "@storybook/core-events": "5.2.0-alpha.17",
     "@storybook/router": "5.2.0-alpha.17",
     "@storybook/theming": "5.2.0-alpha.17",
-=======
-    "@storybook/addons": "5.1.0-rc.1",
-    "@storybook/api": "5.1.0-rc.1",
-    "@storybook/client-logger": "5.1.0-rc.1",
-    "@storybook/components": "5.1.0-rc.1",
-    "@storybook/core-events": "5.1.0-rc.1",
-    "@storybook/router": "5.1.0-rc.1",
-    "@storybook/theming": "5.1.0-rc.1",
->>>>>>> 638c48ed
     "core-js": "^3.0.1",
     "core-js-pure": "^3.0.1",
     "fast-deep-equal": "^2.0.1",
