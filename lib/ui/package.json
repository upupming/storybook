--- conflicted
+++ resolved
@@ -68,14 +68,7 @@
   },
   "devDependencies": {
     "@babel/core": "^7.12.10",
-<<<<<<< HEAD
     "@testing-library/react": "^11.2.2",
-=======
-    "@storybook/addon-actions": "6.2.0-alpha.29",
-    "@storybook/addon-knobs": "6.2.0-alpha.29",
-    "@storybook/react": "6.2.0-alpha.29",
-    "@testing-library/react": "^10.4.9",
->>>>>>> 20394663
     "babel-loader": "^8.2.2",
     "chromatic": "^5.6.0",
     "enzyme": "^3.11.0",
