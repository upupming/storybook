import Draggable, { DraggableEvent, DraggableData } from 'react-draggable';
import { styled } from '@storybook/theming';

type Axis = 'x' | 'y';

const Handle = styled.div<{ isDragging: boolean; axis: Axis }>(
  ({ theme, isDragging }) => ({
    zIndex: 10,
    position: 'absolute',
    top: 0,
    left: 0,
    display: 'flex',
    justifyContent: 'center',
    alignItems: 'center',

    color: isDragging ? theme.color.secondary : theme.appBorderColor,

    overflow: 'hidden',
    transition:
      'color 0.2s linear, background-position 0.2s linear, background-size 0.2s linear, background 0.2s linear',
    '&:hover': {
      color: theme.color.secondary,
    },
  }),
  ({ axis }) => ({
    cursor: axis === 'x' ? 'col-resize' : 'row-resize',
  }),
  ({ theme, axis }) =>
    axis === 'x'
      ? {
          height: '100%',
          width: theme.layoutMargin / 2,
          marginLeft: 5,
        }
      : {
          height: theme.layoutMargin,
          width: '100%',
          marginTop: 0,
        },
  ({ axis, isDragging }) => {
<<<<<<< HEAD
    if (axis === 'x') {
=======
    if (axis === 'y') {
>>>>>>> 9c130cc4
      const style = {
        backgroundImage: `radial-gradient(at center center,rgba(0,0,0,0.2) 0%,transparent 70%,transparent 100%)`,
        backgroundSize: '100% 50px',
        backgroundPosition: '50% 0',
        backgroundRepeat: 'no-repeat',
      };
      return isDragging
        ? style
        : {
            ...style,
            backgroundPosition: '50% 10px',
            '&:hover': style,
          };
    }
<<<<<<< HEAD
    if (axis === 'y') {
=======
    if (axis === 'x') {
>>>>>>> 9c130cc4
      const style = {
        backgroundImage: `radial-gradient(at center center,rgba(0,0,0,0.2) 0%,transparent 70%,transparent 100%)`,
        backgroundSize: '50px 100%',
        backgroundPosition: '0 50%',
        backgroundRepeat: 'no-repeat',
      };
      return isDragging
        ? style
        : {
            ...style,
            backgroundPosition: '10px 50%',
            '&:hover': style,
          };
    }
    return {};
  }
);

export { Draggable, Handle, DraggableEvent, DraggableData };<|MERGE_RESOLUTION|>--- conflicted
+++ resolved
@@ -29,8 +29,8 @@
     axis === 'x'
       ? {
           height: '100%',
-          width: theme.layoutMargin / 2,
-          marginLeft: 5,
+          width: theme.layoutMargin,
+          marginLeft: 0,
         }
       : {
           height: theme.layoutMargin,
@@ -38,11 +38,7 @@
           marginTop: 0,
         },
   ({ axis, isDragging }) => {
-<<<<<<< HEAD
-    if (axis === 'x') {
-=======
     if (axis === 'y') {
->>>>>>> 9c130cc4
       const style = {
         backgroundImage: `radial-gradient(at center center,rgba(0,0,0,0.2) 0%,transparent 70%,transparent 100%)`,
         backgroundSize: '100% 50px',
@@ -57,11 +53,7 @@
             '&:hover': style,
           };
     }
-<<<<<<< HEAD
-    if (axis === 'y') {
-=======
     if (axis === 'x') {
->>>>>>> 9c130cc4
       const style = {
         backgroundImage: `radial-gradient(at center center,rgba(0,0,0,0.2) 0%,transparent 70%,transparent 100%)`,
         backgroundSize: '50px 100%',
