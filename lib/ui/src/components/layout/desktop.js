import React, { Fragment } from 'react';
import PropTypes from 'prop-types';

import ResizeDetector from 'react-resize-detector';

import * as S from './container';

<<<<<<< HEAD
const Desktop = React.memo(
  ({ Panel, Nav, Preview, pages, options, viewMode, location, path, storyId }) => (
    <S.Root>
      <ResizeDetector handleWidth handleHeight>
        {(width, height) =>
          width && height ? (
            <S.Layout options={options} bounds={{ width, height }} viewMode={viewMode}>
              {({ navProps, mainProps, panelProps, previewProps }) => (
                <Fragment>
                  <S.Nav {...navProps}>
                    <Nav debug={navProps} />
                  </S.Nav>
                  <S.Main {...mainProps}>
                    <S.Preview
                      {...previewProps}
                      hidden={!(viewMode === 'components' || viewMode === 'info')}
                    >
                      <Preview
                        isFullscreen={previewProps.isFullscreen}
                        isToolshown={previewProps.isToolshown}
                        id="iframe"
                        path={path}
                        storyId={storyId}
                        location={location}
                        viewMode={viewMode}
                        debug={previewProps}
                      />
                    </S.Preview>
=======
const Desktop = React.memo(({ Panel, Nav, Preview, pages, options, viewMode }) => (
  <S.Root>
    <ResizeDetector handleWidth handleHeight>
      {(width, height) =>
        width && height ? (
          <S.Layout options={options} bounds={{ width, height }} viewMode={viewMode}>
            {({ navProps, mainProps, panelProps, previewProps }) => (
              <Fragment>
                <S.Nav {...navProps}>
                  <Nav debug={navProps} />
                </S.Nav>
                <S.Main {...mainProps}>
                  <S.Preview
                    {...previewProps}
                    hidden={!(viewMode === 'components' || viewMode === 'info')}
                  >
                    <Preview
                      isFullscreen={previewProps.isFullscreen}
                      isToolshown={previewProps.isToolshown}
                      id="iframe"
                      debug={previewProps}
                    />
                  </S.Preview>
>>>>>>> 7f5d1e84

                  <S.Panel {...panelProps} hidden={viewMode !== 'components'}>
                    <Panel debug={panelProps} />
                  </S.Panel>

                  {pages.map(({ key, route: Route, render: content }) => (
                    <Route key={key}>{content()}</Route>
                  ))}
                </S.Main>
              </Fragment>
            )}
          </S.Layout>
        ) : (
          <div>0 width or height</div>
        )
      }
    </ResizeDetector>
  </S.Root>
));

Desktop.displayName = 'DesktopLayout';
Desktop.propTypes = {
  Nav: PropTypes.func.isRequired,
  Preview: PropTypes.func.isRequired,
  Panel: PropTypes.func.isRequired,
  pages: PropTypes.arrayOf(
    PropTypes.shape({
      key: PropTypes.string.isRequired,
      route: PropTypes.func.isRequired,
      render: PropTypes.func.isRequired,
    })
  ).isRequired,
  options: PropTypes.shape({
    isFullscreen: PropTypes.bool.isRequired,
    showNav: PropTypes.bool.isRequired,
    showPanel: PropTypes.bool.isRequired,
    panelPosition: PropTypes.string.isRequired,
    isToolshown: PropTypes.bool.isRequired,
  }).isRequired,
  viewMode: PropTypes.oneOf(['components', 'info']),
  storyId: PropTypes.string.isRequired,
  path: PropTypes.string.isRequired,
  location: PropTypes.shape({}).isRequired,
};
Desktop.defaultProps = {
  viewMode: undefined,
};

export { Desktop };<|MERGE_RESOLUTION|>--- conflicted
+++ resolved
@@ -5,36 +5,6 @@
 
 import * as S from './container';
 
-<<<<<<< HEAD
-const Desktop = React.memo(
-  ({ Panel, Nav, Preview, pages, options, viewMode, location, path, storyId }) => (
-    <S.Root>
-      <ResizeDetector handleWidth handleHeight>
-        {(width, height) =>
-          width && height ? (
-            <S.Layout options={options} bounds={{ width, height }} viewMode={viewMode}>
-              {({ navProps, mainProps, panelProps, previewProps }) => (
-                <Fragment>
-                  <S.Nav {...navProps}>
-                    <Nav debug={navProps} />
-                  </S.Nav>
-                  <S.Main {...mainProps}>
-                    <S.Preview
-                      {...previewProps}
-                      hidden={!(viewMode === 'components' || viewMode === 'info')}
-                    >
-                      <Preview
-                        isFullscreen={previewProps.isFullscreen}
-                        isToolshown={previewProps.isToolshown}
-                        id="iframe"
-                        path={path}
-                        storyId={storyId}
-                        location={location}
-                        viewMode={viewMode}
-                        debug={previewProps}
-                      />
-                    </S.Preview>
-=======
 const Desktop = React.memo(({ Panel, Nav, Preview, pages, options, viewMode }) => (
   <S.Root>
     <ResizeDetector handleWidth handleHeight>
@@ -58,7 +28,6 @@
                       debug={previewProps}
                     />
                   </S.Preview>
->>>>>>> 7f5d1e84
 
                   <S.Panel {...panelProps} hidden={viewMode !== 'components'}>
                     <Panel debug={panelProps} />
