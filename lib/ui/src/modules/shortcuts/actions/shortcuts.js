import pick from 'lodash.pick';
import { features } from '../../../libs/key_events';
import apiActions from '../../api/actions';

const deprecationMessage = (oldName, newName) =>
<<<<<<< HEAD
  `The ${oldName} option has been renamed to ${newName} and will not be available in the next major Storybook release. Please update your config.`;
=======
  `The ${oldName} option has been renamed to ${
    newName
  } and will not be available in the next major Storybook release. Please update your config.`;
>>>>>>> cd3ae79d

export function keyEventToOptions(currentOptions, event) {
  switch (event) {
    case features.FULLSCREEN:
      return { goFullScreen: !currentOptions.goFullScreen };
    case features.ADDON_PANEL:
      return { showAddonPanel: !currentOptions.showAddonPanel };
    case features.STORIES_PANEL:
      return { showStoriesPanel: !currentOptions.showStoriesPanel };
    case features.SHOW_SEARCH:
      return { showSearchBox: true };
    case features.ADDON_PANEL_IN_RIGHT:
      return { addonPanelInRight: !currentOptions.addonPanelInRight };
    default:
      return {};
  }
}

const renamedOptions = {
  showLeftPanel: 'showStoriesPanel',
  showDownPanel: 'showAddonPanel',
  downPanelInRight: 'addonPanelInRight',
};

export default {
  handleEvent(context, event) {
    const { clientStore } = context;
    switch (event) {
      case features.NEXT_STORY:
        apiActions.api.jumpToStory(context, 1);
        break;
      case features.PREV_STORY:
        apiActions.api.jumpToStory(context, -1);
        break;
      default:
        clientStore.update(state => {
          const newOptions = keyEventToOptions(state.shortcutOptions, event);
          const updatedOptions = {
            ...state.shortcutOptions,
            ...newOptions,
          };

          return {
            shortcutOptions: updatedOptions,
          };
        });
    }
  },

  setOptions({ clientStore }, options) {
    clientStore.update(state => {
      const updatedOptions = {
        ...state.shortcutOptions,
        ...pick(options, Object.keys(state.shortcutOptions)),
      };

      const withNewNames = Object.keys(renamedOptions).reduce((acc, oldName) => {
        const newName = renamedOptions[oldName];

        if (oldName in options && !(newName in options)) {
          if (process.env.NODE_ENV !== 'production') {
            // eslint-disable-next-line no-console
            console.warn(deprecationMessage(oldName, newName));
          }

          return {
            ...acc,
            [newName]: options[oldName],
          };
        }

        return acc;
      }, updatedOptions);

      return {
        shortcutOptions: withNewNames,
      };
    });
  },
};<|MERGE_RESOLUTION|>--- conflicted
+++ resolved
@@ -3,13 +3,9 @@
 import apiActions from '../../api/actions';
 
 const deprecationMessage = (oldName, newName) =>
-<<<<<<< HEAD
-  `The ${oldName} option has been renamed to ${newName} and will not be available in the next major Storybook release. Please update your config.`;
-=======
   `The ${oldName} option has been renamed to ${
     newName
   } and will not be available in the next major Storybook release. Please update your config.`;
->>>>>>> cd3ae79d
 
 export function keyEventToOptions(currentOptions, event) {
   switch (event) {
