import React from 'react';
import memoize from 'memoizerific';

import { Badge } from '@storybook/components';

import { get } from '../settings/persist';
import { keyToSymbol, defaultKeyboardShortcuts } from '../settings/utils';

import Nav from '../components/nav/nav';
import { Consumer } from '../core/context';

const mapSymbol = el => el.reduce((a, b) => `${a} ${keyToSymbol('nav')(b)}`, '');

const createMenu = memoize(1)(
  (api, shortcutKeys, isFullscreen, showPanel, showNav, panelPosition) => [
    {
      id: 'about',
      title: 'About your storybook',
      action: () => api.navigate('/settings/about'),
      detail: <Badge>Update</Badge>,
      icon: '',
    },
    {
      id: 'F',
      title: 'Go Fullscreen',
      action: () => api.toggleFullscreen(),
      detail: mapSymbol(shortcutKeys.fullScreen),
      icon: isFullscreen ? 'check' : '',
    },
    {
      id: 'S',
      title: 'Toggle Panel',
      action: () => api.togglePanel(),
      detail: mapSymbol(shortcutKeys.togglePanel),
      icon: showPanel ? 'check' : '',
    },
    {
      id: 'D',
      title: 'Toggle Panel Position',
      action: () => api.togglePanelPosition(),
      detail: mapSymbol(shortcutKeys.panelPosition),
      icon: panelPosition === 'bottom' ? 'bottombar' : 'sidebaralt',
    },
    {
      id: 'A',
      title: 'Toggle Navigation',
      action: () => api.toggleNav(),
      detail: mapSymbol(shortcutKeys.navigation),
      icon: showNav ? 'check' : '',
    },
    {
      id: '/',
      title: 'Search',
      action: () => {},
      detail: mapSymbol(shortcutKeys.search),
      icon: 'search',
    },
    {
      id: 'up',
      title: 'Previous component',
      action: () => api.jumpToComponent(-1),
      detail: mapSymbol(shortcutKeys.prevComponent),
      icon: '',
    },
    {
      id: 'down',
      title: 'Next component',
      action: () => api.jumpToComponent(1),
      detail: mapSymbol(shortcutKeys.nextComponent),
      icon: '',
    },
    {
      id: 'prev',
      title: 'Previous story',
      action: () => api.jumpToStory(-1),
      detail: mapSymbol(shortcutKeys.prevStory),
      icon: '',
    },
    {
      id: 'next',
      title: 'Next story',
      action: () => api.jumpToStory(1),
      detail: mapSymbol(shortcutKeys.nextStory),
      icon: '',
    },
    {
      id: 'shortcuts',
      title: 'Customize Storybook Hotkeys',
      action: () => api.navigate('/settings/shortcuts'),
      detail: mapSymbol(shortcutKeys.shortcutsPage),
      icon: 'wrench',
    },
  ]
);

export const mapper = ({ state, api }) => {
  const {
    uiOptions: { name, url },
    notifications,
    viewMode,
    componentId,
    ui: { isFullscreen, showPanel, showNav, showToolbar, panelPosition },
  } = state;
  const shortcutKeys = get('shortcutKeys') || defaultKeyboardShortcuts;

  return {
    title: name,
    url,
    notifications,
    stories: state.storiesHash,
    componentId,
    viewMode,
<<<<<<< HEAD
    menu: [
      {
        id: 'about',
        title: 'About your storybook',
        action: () => api.navigate('/settings/about'),
        detail: <Badge>Update</Badge>,
        icon: '',
      },
      {
        id: 'F',
        title: 'Go Fullscreen',
        action: () => api.toggleFullscreen(),
        detail: mapSymbol(shortcutKeys.fullScreen),
        icon: isFullscreen ? 'check' : 'expand',
      },
      {
        id: 'S',
        title: 'Toggle Panel',
        action: () => api.togglePanel(),
        detail: mapSymbol(shortcutKeys.togglePanel),
        icon: showPanel ? 'check' : '',
      },
      {
        id: 'D',
        title: 'Toggle Panel Position',
        action: () => api.togglePanelPosition(),
        detail: mapSymbol(shortcutKeys.panelPosition),
        icon: panelPosition === 'bottom' ? 'bottombar' : 'sidebaralt',
      },
      {
        id: 'A',
        title: 'Toggle Navigation',
        action: () => api.toggleNav(),
        detail: mapSymbol(shortcutKeys.navigation),
        icon: showNav ? 'check' : '',
      },
      {
        id: 'T',
        title: 'Toggle Toolbar',
        action: () => api.toggleToolbar(),
        detail: mapSymbol(shortcutKeys.toolbar),
        icon: showToolbar ? 'check' : '',
      },
      {
        id: '/',
        title: 'Search',
        action: () => {},
        detail: mapSymbol(shortcutKeys.search),
        icon: 'search',
      },
      {
        id: 'up',
        title: 'Previous component',
        action: () => api.jumpToComponent(-1),
        detail: mapSymbol(shortcutKeys.prevComponent),
        icon: '',
      },
      {
        id: 'down',
        title: 'Next component',
        action: () => api.jumpToComponent(1),
        detail: mapSymbol(shortcutKeys.nextComponent),
        icon: '',
      },
      {
        id: 'prev',
        title: 'Previous story',
        action: () => api.jumpToStory(-1),
        detail: mapSymbol(shortcutKeys.prevStory),
        icon: '',
      },
      {
        id: 'next',
        title: 'Next story',
        action: () => api.jumpToStory(1),
        detail: mapSymbol(shortcutKeys.nextStory),
        icon: '',
      },
      {
        id: 'shortcuts',
        title: 'Customize Storybook Hotkeys',
        action: () => api.navigate('/settings/shortcuts'),
        detail: mapSymbol(shortcutKeys.shortcutsPage),
        icon: 'wrench',
      },
    ],
=======
    menu: createMenu(api, shortcutKeys, isFullscreen, showPanel, showNav, panelPosition),
>>>>>>> 7e522777
  };
};

export default props => (
  <Consumer>{({ state, api }) => <Nav {...props} {...mapper({ state, api })} />}</Consumer>
);<|MERGE_RESOLUTION|>--- conflicted
+++ resolved
@@ -99,7 +99,7 @@
     notifications,
     viewMode,
     componentId,
-    ui: { isFullscreen, showPanel, showNav, showToolbar, panelPosition },
+    ui: { isFullscreen, showPanel, showNav, panelPosition },
   } = state;
   const shortcutKeys = get('shortcutKeys') || defaultKeyboardShortcuts;
 
@@ -110,96 +110,7 @@
     stories: state.storiesHash,
     componentId,
     viewMode,
-<<<<<<< HEAD
-    menu: [
-      {
-        id: 'about',
-        title: 'About your storybook',
-        action: () => api.navigate('/settings/about'),
-        detail: <Badge>Update</Badge>,
-        icon: '',
-      },
-      {
-        id: 'F',
-        title: 'Go Fullscreen',
-        action: () => api.toggleFullscreen(),
-        detail: mapSymbol(shortcutKeys.fullScreen),
-        icon: isFullscreen ? 'check' : 'expand',
-      },
-      {
-        id: 'S',
-        title: 'Toggle Panel',
-        action: () => api.togglePanel(),
-        detail: mapSymbol(shortcutKeys.togglePanel),
-        icon: showPanel ? 'check' : '',
-      },
-      {
-        id: 'D',
-        title: 'Toggle Panel Position',
-        action: () => api.togglePanelPosition(),
-        detail: mapSymbol(shortcutKeys.panelPosition),
-        icon: panelPosition === 'bottom' ? 'bottombar' : 'sidebaralt',
-      },
-      {
-        id: 'A',
-        title: 'Toggle Navigation',
-        action: () => api.toggleNav(),
-        detail: mapSymbol(shortcutKeys.navigation),
-        icon: showNav ? 'check' : '',
-      },
-      {
-        id: 'T',
-        title: 'Toggle Toolbar',
-        action: () => api.toggleToolbar(),
-        detail: mapSymbol(shortcutKeys.toolbar),
-        icon: showToolbar ? 'check' : '',
-      },
-      {
-        id: '/',
-        title: 'Search',
-        action: () => {},
-        detail: mapSymbol(shortcutKeys.search),
-        icon: 'search',
-      },
-      {
-        id: 'up',
-        title: 'Previous component',
-        action: () => api.jumpToComponent(-1),
-        detail: mapSymbol(shortcutKeys.prevComponent),
-        icon: '',
-      },
-      {
-        id: 'down',
-        title: 'Next component',
-        action: () => api.jumpToComponent(1),
-        detail: mapSymbol(shortcutKeys.nextComponent),
-        icon: '',
-      },
-      {
-        id: 'prev',
-        title: 'Previous story',
-        action: () => api.jumpToStory(-1),
-        detail: mapSymbol(shortcutKeys.prevStory),
-        icon: '',
-      },
-      {
-        id: 'next',
-        title: 'Next story',
-        action: () => api.jumpToStory(1),
-        detail: mapSymbol(shortcutKeys.nextStory),
-        icon: '',
-      },
-      {
-        id: 'shortcuts',
-        title: 'Customize Storybook Hotkeys',
-        action: () => api.navigate('/settings/shortcuts'),
-        detail: mapSymbol(shortcutKeys.shortcutsPage),
-        icon: 'wrench',
-      },
-    ],
-=======
     menu: createMenu(api, shortcutKeys, isFullscreen, showPanel, showNav, panelPosition),
->>>>>>> 7e522777
   };
 };
 
