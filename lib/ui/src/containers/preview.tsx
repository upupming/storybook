--- conflicted
+++ resolved
@@ -60,11 +60,7 @@
 const PreviewConnected = React.memo<{ id: string; withLoader: boolean }>(props => (
   <Consumer filter={mapper}>
     {fromState => {
-<<<<<<< HEAD
-      const p: PreviewProps = {
-=======
       const p = {
->>>>>>> 64cb247d
         ...props,
         baseUrl: getBaseUrl(),
         ...fromState,
