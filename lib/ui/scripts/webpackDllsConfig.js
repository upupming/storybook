import path from 'path';
import { ProgressPlugin, DllPlugin } from 'webpack';
import TerserPlugin from 'terser-webpack-plugin';
<<<<<<< HEAD

// eslint-disable-next-line import/no-extraneous-dependencies
import MonacoWebpackPlugin from 'monaco-editor-webpack-plugin';
// eslint-disable-next-line import/no-extraneous-dependencies
import autoprefixer from 'autoprefixer';
import coreJsAutoUpgradePlugin from './coreJsAutoUpgradePlugin';
=======
import CoreJSUpgradeWebpackPlugin from 'corejs-upgrade-webpack-plugin';
>>>>>>> aa6e71ff

const resolveLocal = dir => path.join(__dirname, dir);

const r = resolveLocal('../../../node_modules');
const out = resolveLocal('../../core/dll');

export default ({ entry, provided = [] }) => ({
  name: 'storybook-ui',
  mode: 'production',

  entry,
  output: {
    publicPath: 'sb_dll/',
    path: out,
    filename: '[name]_dll.js',
    library: '[name]_dll',
  },
  externals: provided,

  module: {
    rules: [
      /* {
        test: /\.jsx?$/,
        exclude: /monaco-editor/,
        use: [
          {
            loader: 'babel-loader',
            options: {
              presets: [
                [
                  '@babel/preset-env',
                  {
                    shippedProposals: true,
                    modules: false,
                    targets: '> 0.25%, not dead',
                    useBuiltIns: 'usage',
                    corejs: '3',
                  },
                ],
                '@babel/preset-react',
                '@babel/preset-flow',
              ],
              plugins: [
                ['@babel/plugin-syntax-dynamic-import'],
                ['@babel/plugin-transform-runtime', {
                  corejs: 3,
                  useESModules:true,
                }]
              ]},
          },
        ],
      }, */
      {
        test: /\.css$/,
        use: [
          require.resolve('style-loader'),
          {
            loader: require.resolve('css-loader'),
            options: {
              importLoaders: 1,
            },
          },
          {
            loader: require.resolve('postcss-loader'),
            options: {
              ident: 'postcss',
              postcss: {},
              plugins: () => [
                require('postcss-flexbugs-fixes'), // eslint-disable-line global-require
                autoprefixer({
                  flexbox: 'no-2009',
                }),
              ],
            },
          },
        ],
      },
      {
        test: /\.(svg|ico|jpg|jpeg|png|gif|eot|otf|webp|ttf|woff|woff2|cur|ani)(\?.*)?$/,
        loader: require.resolve('file-loader'),
        query: {
          name: 'static/media/[name].[hash:8].[ext]',
        },
      },
      {
        test: /\.(mp4|webm|wav|mp3|m4a|aac|oga)(\?.*)?$/,
        loader: require.resolve('url-loader'),
        query: {
          limit: 10000,
          name: 'static/media/[name].[hash:8].[ext]',
        },
      },
    ],
  },
  resolve: {
    extensions: ['.mjs', '.js', '.jsx', '.json'],
    modules: [path.join(__dirname, '../../../node_modules')],
  },

  plugins: [
    new ProgressPlugin(),
    new DllPlugin({
      context: r,
      path: `${out}/[name]-manifest.json`,
      name: '[name]_dll',
    }),
<<<<<<< HEAD
    coreJsAutoUpgradePlugin,
    new MonacoWebpackPlugin(),
=======
    new CoreJSUpgradeWebpackPlugin(),
>>>>>>> aa6e71ff
  ],
  optimization: {
    concatenateModules: true,
    portableRecords: true,
    moduleIds: 'hashed',
    minimizer: [
      new TerserPlugin({
        extractComments: {
          condition: /^\**!|@preserve|@license|@cc_on/i,
          filename: file => file.replace('.js', '.LICENCE'),
          banner: licenseFile => `License information can be found in ${licenseFile}`,
        },
      }),
    ],
  },
  performance: {
    hints: false,
  },
});<|MERGE_RESOLUTION|>--- conflicted
+++ resolved
@@ -1,16 +1,12 @@
 import path from 'path';
 import { ProgressPlugin, DllPlugin } from 'webpack';
 import TerserPlugin from 'terser-webpack-plugin';
-<<<<<<< HEAD
 
 // eslint-disable-next-line import/no-extraneous-dependencies
 import MonacoWebpackPlugin from 'monaco-editor-webpack-plugin';
 // eslint-disable-next-line import/no-extraneous-dependencies
 import autoprefixer from 'autoprefixer';
-import coreJsAutoUpgradePlugin from './coreJsAutoUpgradePlugin';
-=======
 import CoreJSUpgradeWebpackPlugin from 'corejs-upgrade-webpack-plugin';
->>>>>>> aa6e71ff
 
 const resolveLocal = dir => path.join(__dirname, dir);
 
@@ -117,12 +113,8 @@
       path: `${out}/[name]-manifest.json`,
       name: '[name]_dll',
     }),
-<<<<<<< HEAD
-    coreJsAutoUpgradePlugin,
+    new CoreJSUpgradeWebpackPlugin(),
     new MonacoWebpackPlugin(),
-=======
-    new CoreJSUpgradeWebpackPlugin(),
->>>>>>> aa6e71ff
   ],
   optimization: {
     concatenateModules: true,
