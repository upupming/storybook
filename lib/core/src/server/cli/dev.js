import program from 'commander';
import chalk from 'chalk';
import { logger } from '@storybook/node-logger';
import { parseList, getEnvConfig } from './utils';

async function getCLI(packageJson) {
  process.env.NODE_ENV = process.env.NODE_ENV || 'development';

  program
    .version(packageJson.version)
    .option('-p, --port [number]', 'Port to run Storybook', (str) => parseInt(str, 10))
    .option('-h, --host [string]', 'Host to run Storybook')
    .option('-s, --static-dir <dir-names>', 'Directory where to load static files from', parseList)
    .option('-c, --config-dir [dir-name]', 'Directory where to load Storybook configurations from')
    .option(
      '--https',
      'Serve Storybook over HTTPS. Note: You must provide your own certificate information.'
    )
    .option(
      '--ssl-ca <ca>',
      'Provide an SSL certificate authority. (Optional with --https, required if using a self-signed certificate)',
      parseList
    )
    .option('--ssl-cert <cert>', 'Provide an SSL certificate. (Required with --https)')
    .option('--ssl-key <key>', 'Provide an SSL key. (Required with --https)')
    .option('--smoke-test', 'Exit after successful start')
    .option('--ci', "CI mode (skip interactive prompts, don't open browser)")
    .option('--loglevel [level]', 'Control level of logging during build')
    .option('--quiet', 'Suppress verbose build output')
    .option('--no-version-updates', 'Suppress update check', true)
    .option(
      '--no-release-notes',
      'Suppress automatic redirects to the release notes after upgrading',
      true
    )
<<<<<<< HEAD
    .option('--no-dll', 'Do not use dll reference')
    .option('--no-manager-cache', 'Do not cache the manager UI')
=======
    .option('--no-dll', 'Do not use UI dll reference')
    .option('--docs-dll', 'Use Docs dll reference (legacy)')
>>>>>>> 651cf94d
    .option('--debug-webpack', 'Display final webpack configurations for debugging purposes')
    .option(
      '--preview-url [string]',
      'Disables the default storybook preview and lets your use your own'
    )
    .option('--docs', 'Build a documentation-only site using addon-docs')
    .parse(process.argv);

  logger.setLevel(program.loglevel);

  // Workaround the `-h` shorthand conflict.
  // Output the help if `-h` is called without any value.
  // See storybookjs/storybook#5360
  program.on('option:host', (value) => {
    if (!value) {
      program.help();
    }
  });

  logger.info(chalk.bold(`${packageJson.name} v${packageJson.version}`) + chalk.reset('\n'));

  // The key is the field created in `program` variable for
  // each command line argument. Value is the env variable.
  getEnvConfig(program, {
    port: 'SBCONFIG_PORT',
    host: 'SBCONFIG_HOSTNAME',
    staticDir: 'SBCONFIG_STATIC_DIR',
    configDir: 'SBCONFIG_CONFIG_DIR',
    ci: 'CI',
  });

  if (typeof program.port === 'string' && program.port.length > 0) {
    program.port = parseInt(program.port, 10);
  }

  return { ...program };
}

export default getCLI;<|MERGE_RESOLUTION|>--- conflicted
+++ resolved
@@ -33,13 +33,9 @@
       'Suppress automatic redirects to the release notes after upgrading',
       true
     )
-<<<<<<< HEAD
     .option('--no-dll', 'Do not use dll reference')
     .option('--no-manager-cache', 'Do not cache the manager UI')
-=======
-    .option('--no-dll', 'Do not use UI dll reference')
     .option('--docs-dll', 'Use Docs dll reference (legacy)')
->>>>>>> 651cf94d
     .option('--debug-webpack', 'Display final webpack configurations for debugging purposes')
     .option(
       '--preview-url [string]',
