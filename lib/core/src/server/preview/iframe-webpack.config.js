import path from 'path';
import fse from 'fs-extra';
import { DefinePlugin, HotModuleReplacementPlugin, ProgressPlugin } from 'webpack';
import Dotenv from 'dotenv-webpack';
import HtmlWebpackPlugin from 'html-webpack-plugin';
import CaseSensitivePathsPlugin from 'case-sensitive-paths-webpack-plugin';
import WatchMissingNodeModulesPlugin from 'react-dev-utils/WatchMissingNodeModulesPlugin';
import TerserWebpackPlugin from 'terser-webpack-plugin';
import CoreJSUpgradeWebpackPlugin from 'corejs-upgrade-webpack-plugin';
import VirtualModulePlugin from 'webpack-virtual-modules';
import PnpWebpackPlugin from 'pnp-webpack-plugin';

import resolveFrom from 'resolve-from';

import createBabelLoader from './babel-loader-preview';

import { nodeModulesPaths, loadEnv } from '../config/utils';
import { getPreviewHeadHtml, getPreviewBodyHtml } from '../utils/template';
import { toRequireContextString } from './to-require-context';

const reactPaths = {};
try {
  reactPaths.react = path.dirname(resolveFrom(process.cwd(), 'react/package.json'));
  reactPaths['react-dom'] = path.dirname(resolveFrom(process.cwd(), 'react-dom/package.json'));
} catch (e) {
  //
}

export default async ({
  configDir,
  babelOptions,
  entries,
  stories,
  outputDir = path.join('.', 'public'),
  quiet,
  packageJson,
  configType,
  framework,
  presets,
}) => {
  const dlls = await presets.apply('webpackDlls', []);
  const { raw, stringified } = loadEnv({ production: true });
  const babelLoader = createBabelLoader(babelOptions);
  const isProd = configType === 'PRODUCTION';
  const entryTemplate = await fse.readFile(path.join(__dirname, 'virtualModuleEntry.template.js'), {
    encoding: 'utf8',
  });
  const storyTemplate = await fse.readFile(path.join(__dirname, 'virtualModuleStory.template.js'), {
    encoding: 'utf8',
  });
  const frameworkInitEntry = path.resolve(
    path.join(configDir, 'storybook-init-framework-entry.js')
  );
  const virtualModuleMapping = {
    // Ensure that the client API is initialized by the framework before any other iframe code
    // is loaded. That way our client-apis can assume the existence of the API+store
    [frameworkInitEntry]: `import '@storybook/${framework}';`,
  };
  entries.forEach((entryFilename) => {
    const match = entryFilename.match(/(.*)-generated-(config|other)-entry.js$/);
    if (match) {
      const configFilename = match[1];
<<<<<<< HEAD
      virtualModuleMapping[entryFilename] = entryTemplate.replace(
        '{{configFilename}}',
        configFilename.replace(/\\/g, '/')
      );
=======

      // Check on Yarn Pnp is mandatory to avoid error during webpack build in CRA example (non PnP case):
      // Module not found: Error: You attempted to import /tmp/storybook/lib/client-api/dist/index.js which falls outside of the project src/ directory. Relative imports outside of src/ are not supported.
      // as soon as scripted E2E tests with a local NPM registry will be implemented we can remove it.
      const isUsingYarnPnp = typeof process.versions.pnp !== 'undefined';
      const clientApi = isUsingYarnPnp
        ? `${require.resolve('@storybook/client-api')}`
        : '@storybook/client-api';
      const clientLogger = isUsingYarnPnp
        ? `${require.resolve('@storybook/client-logger')}`
        : '@storybook/client-logger';

      virtualModuleMapping[entryFilename] = `
        const { addDecorator, addParameters, addParameterEnhancer } = require("${clientApi}")
        const { logger } = require("${clientLogger}")

        const { decorators, parameters, parameterEnhancers, globalArgs, globalArgTypes, args, argTypes } = require(${JSON.stringify(
          configFilename
        )});

        if(args || argTypes) logger.warn('Invalid args/argTypes in config, ignoring.', JSON.stringify({ args, argTypes }));
        if (decorators) decorators.forEach(decorator => addDecorator(decorator));
        if (parameters || globalArgs || globalArgTypes) addParameters(Object.assign({}, parameters, { globalArgs, globalArgTypes }));
        if (parameterEnhancers) parameterEnhancers.forEach(enhancer => addParameterEnhancer(enhancer));
      `;
>>>>>>> b07f9c3b
    }
  });
  if (stories) {
    virtualModuleMapping[
      path.resolve(path.join(configDir, `generated-stories-entry.js`))
    ] = storyTemplate
      .replace('{{framework}}', framework)
      // Make sure we also replace quotes for this one
      .replace("'{{stories}}'", stories.map(toRequireContextString).join(','));
  }

  return {
    mode: isProd ? 'production' : 'development',
    bail: isProd,
    devtool: isProd ? 'inline-source-map' : '#cheap-module-source-map',
    entry: entries,
    output: {
      path: path.resolve(process.cwd(), outputDir),
      filename: '[name].[hash].bundle.js',
      publicPath: '',
    },
    plugins: [
      Object.keys(virtualModuleMapping).length > 0
        ? new VirtualModulePlugin(virtualModuleMapping)
        : null,
      new HtmlWebpackPlugin({
        filename: `iframe.html`,
        chunksSortMode: 'none',
        alwaysWriteToDisk: true,
        inject: false,
        templateParameters: (compilation, files, options) => ({
          compilation,
          files,
          options,
          version: packageJson.version,
          globals: {},
          headHtmlSnippet: getPreviewHeadHtml(configDir, process.env),
          dlls,
          bodyHtmlSnippet: getPreviewBodyHtml(configDir, process.env),
        }),
        minify: {
          collapseWhitespace: true,
          removeComments: true,
          removeRedundantAttributes: true,
          removeScriptTypeAttributes: false,
          removeStyleLinkTypeAttributes: true,
          useShortDoctype: true,
        },
        template: require.resolve(`../templates/index.ejs`),
      }),
      new DefinePlugin({
        'process.env': stringified,
        NODE_ENV: JSON.stringify(process.env.NODE_ENV),
      }),
      isProd ? null : new WatchMissingNodeModulesPlugin(nodeModulesPaths),
      isProd ? null : new HotModuleReplacementPlugin(),
      new CaseSensitivePathsPlugin(),
      quiet ? null : new ProgressPlugin(),
      new Dotenv({ silent: true }),
      new CoreJSUpgradeWebpackPlugin({ resolveFrom: __dirname }),
    ].filter(Boolean),
    module: {
      rules: [
        babelLoader,
        {
          test: /\.md$/,
          use: [
            {
              loader: require.resolve('raw-loader'),
            },
          ],
        },
      ],
    },
    resolve: {
      extensions: ['.mjs', '.js', '.jsx', '.json'],
      modules: ['node_modules'].concat(raw.NODE_PATH || []),
      alias: {
        'babel-runtime/core-js/object/assign': require.resolve('core-js/es/object/assign'),
        ...reactPaths,
      },

      plugins: [
        // Transparently resolve packages via PnP when needed; noop otherwise
        PnpWebpackPlugin,
      ],
    },
    resolveLoader: {
      plugins: [PnpWebpackPlugin.moduleLoader(module)],
    },
    optimization: {
      splitChunks: {
        chunks: 'all',
      },
      runtimeChunk: true,
      minimizer: [
        new TerserWebpackPlugin({
          cache: true,
          parallel: true,
          sourceMap: true,
          terserOptions: {
            mangle: false,
            keep_fnames: true,
          },
        }),
      ],
    },
    performance: {
      hints: isProd ? 'warning' : false,
    },
  };
};<|MERGE_RESOLUTION|>--- conflicted
+++ resolved
@@ -60,16 +60,6 @@
     const match = entryFilename.match(/(.*)-generated-(config|other)-entry.js$/);
     if (match) {
       const configFilename = match[1];
-<<<<<<< HEAD
-      virtualModuleMapping[entryFilename] = entryTemplate.replace(
-        '{{configFilename}}',
-        configFilename.replace(/\\/g, '/')
-      );
-=======
-
-      // Check on Yarn Pnp is mandatory to avoid error during webpack build in CRA example (non PnP case):
-      // Module not found: Error: You attempted to import /tmp/storybook/lib/client-api/dist/index.js which falls outside of the project src/ directory. Relative imports outside of src/ are not supported.
-      // as soon as scripted E2E tests with a local NPM registry will be implemented we can remove it.
       const isUsingYarnPnp = typeof process.versions.pnp !== 'undefined';
       const clientApi = isUsingYarnPnp
         ? `${require.resolve('@storybook/client-api')}`
@@ -78,20 +68,10 @@
         ? `${require.resolve('@storybook/client-logger')}`
         : '@storybook/client-logger';
 
-      virtualModuleMapping[entryFilename] = `
-        const { addDecorator, addParameters, addParameterEnhancer } = require("${clientApi}")
-        const { logger } = require("${clientLogger}")
-
-        const { decorators, parameters, parameterEnhancers, globalArgs, globalArgTypes, args, argTypes } = require(${JSON.stringify(
-          configFilename
-        )});
-
-        if(args || argTypes) logger.warn('Invalid args/argTypes in config, ignoring.', JSON.stringify({ args, argTypes }));
-        if (decorators) decorators.forEach(decorator => addDecorator(decorator));
-        if (parameters || globalArgs || globalArgTypes) addParameters(Object.assign({}, parameters, { globalArgs, globalArgTypes }));
-        if (parameterEnhancers) parameterEnhancers.forEach(enhancer => addParameterEnhancer(enhancer));
-      `;
->>>>>>> b07f9c3b
+      virtualModuleMapping[entryFilename] = entryTemplate
+        .replace('{{configFilename}}', configFilename.replace(/\\/g, '/'))
+        .replace('{{clientApi}}', clientApi.replace(/\\/g, '/'))
+        .replace('{{clientLogger}}', clientLogger.replace(/\\/g, '/'));
     }
   });
   if (stories) {
