--- conflicted
+++ resolved
@@ -1,15 +1,5 @@
-<<<<<<< HEAD
-import { StoryStore, ClientApi } from '@storybook/client-api';
-
-import start from './start';
-import * as Actions from './actions';
-import ConfigApi from './config_api';
-import reducer from './reducer';
-import syncUrlWithStore from './syncUrlWithStore';
-=======
 import { ClientApi, StoryStore, ConfigApi, toId } from '@storybook/client-api';
 import start from './start';
->>>>>>> 1dfb31f9
 
 export default {
   start,
