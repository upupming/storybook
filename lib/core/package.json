{
  "name": "@storybook/core",
<<<<<<< HEAD
  "version": "5.2.0-beta.32",
=======
  "version": "5.3.0-alpha.17",
>>>>>>> aae55a4b
  "description": "Storybook framework-agnostic API",
  "keywords": [
    "storybook"
  ],
  "homepage": "https://github.com/storybookjs/storybook/tree/master/lib/core",
  "bugs": {
    "url": "https://github.com/storybookjs/storybook/issues"
  },
  "repository": {
    "type": "git",
    "url": "https://github.com/storybookjs/storybook.git",
    "directory": "lib/core"
  },
  "license": "MIT",
  "files": [
    "dist/**/*",
    "dll/**/*",
    "README.md",
    "*.js",
    "*.d.ts"
  ],
  "main": "dist/client/index.js",
  "scripts": {
    "prepare": "node ../../scripts/prepare.js"
  },
  "dependencies": {
    "@babel/plugin-proposal-class-properties": "^7.3.3",
    "@babel/plugin-proposal-object-rest-spread": "^7.3.2",
    "@babel/plugin-syntax-dynamic-import": "^7.2.0",
    "@babel/plugin-transform-react-constant-elements": "^7.2.0",
    "@babel/preset-env": "^7.4.5",
<<<<<<< HEAD
    "@storybook/addons": "5.2.0-beta.32",
    "@storybook/channel-postmessage": "5.2.0-beta.32",
    "@storybook/client-api": "5.2.0-beta.32",
    "@storybook/client-logger": "5.2.0-beta.32",
    "@storybook/core-events": "5.2.0-beta.32",
    "@storybook/node-logger": "5.2.0-beta.32",
    "@storybook/router": "5.2.0-beta.32",
    "@storybook/theming": "5.2.0-beta.32",
    "@storybook/ui": "5.2.0-beta.32",
=======
    "@storybook/addons": "5.3.0-alpha.17",
    "@storybook/channel-postmessage": "5.3.0-alpha.17",
    "@storybook/client-api": "5.3.0-alpha.17",
    "@storybook/client-logger": "5.3.0-alpha.17",
    "@storybook/core-events": "5.3.0-alpha.17",
    "@storybook/node-logger": "5.3.0-alpha.17",
    "@storybook/router": "5.3.0-alpha.17",
    "@storybook/theming": "5.3.0-alpha.17",
    "@storybook/ui": "5.3.0-alpha.17",
>>>>>>> aae55a4b
    "airbnb-js-shims": "^1 || ^2",
    "ansi-to-html": "^0.6.11",
    "autoprefixer": "^9.4.9",
    "babel-plugin-add-react-displayname": "^0.0.5",
    "babel-plugin-emotion": "^10.0.20",
    "babel-plugin-macros": "^2.4.5",
    "babel-preset-minify": "^0.5.0 || 0.6.0-alpha.5",
    "boxen": "^4.1.0",
    "case-sensitive-paths-webpack-plugin": "^2.2.0",
    "chalk": "^2.4.2",
    "cli-table3": "0.5.1",
    "commander": "^3.0.2",
    "core-js": "^3.0.1",
    "corejs-upgrade-webpack-plugin": "^2.2.0",
    "css-loader": "^3.0.0",
    "detect-port": "^1.3.0",
    "dotenv-webpack": "^1.7.0",
    "ejs": "^2.6.1",
    "express": "^4.17.0",
    "file-loader": "^4.2.0",
    "file-system-cache": "^1.0.5",
    "find-cache-dir": "^3.0.0",
    "fs-extra": "^8.0.1",
    "global": "^4.3.2",
    "html-webpack-plugin": "^4.0.0-beta.2",
    "inquirer": "^7.0.0",
    "interpret": "^1.2.0",
    "ip": "^1.1.5",
    "json5": "^2.1.1",
    "lazy-universal-dotenv": "^3.0.1",
    "node-fetch": "^2.6.0",
    "open": "^6.1.0",
    "pnp-webpack-plugin": "1.5.0",
    "postcss-flexbugs-fixes": "^4.1.0",
    "postcss-loader": "^3.0.0",
    "pretty-hrtime": "^1.0.3",
    "qs": "^6.6.0",
    "raw-loader": "^3.1.0",
    "react-dev-utils": "^9.0.0",
    "regenerator-runtime": "^0.13.3",
    "resolve": "^1.11.0",
    "resolve-from": "^5.0.0",
    "semver": "^6.0.0",
    "serve-favicon": "^2.5.0",
    "shelljs": "^0.8.3",
    "style-loader": "^1.0.0",
    "terser-webpack-plugin": "^2.1.2",
    "ts-dedent": "^1.1.0",
    "unfetch": "^4.1.0",
    "url-loader": "^2.0.1",
    "util-deprecate": "^1.0.2",
    "webpack": "^4.33.0",
    "webpack-dev-middleware": "^3.7.0",
    "webpack-hot-middleware": "^2.25.0"
  },
  "devDependencies": {
    "mock-fs": "^4.8.0"
  },
  "peerDependencies": {
    "babel-loader": "^7.0.0 || ^8.0.0",
    "react": "*",
    "react-dom": "*"
  },
  "publishConfig": {
    "access": "public"
  }
}<|MERGE_RESOLUTION|>--- conflicted
+++ resolved
@@ -1,10 +1,6 @@
 {
   "name": "@storybook/core",
-<<<<<<< HEAD
-  "version": "5.2.0-beta.32",
-=======
   "version": "5.3.0-alpha.17",
->>>>>>> aae55a4b
   "description": "Storybook framework-agnostic API",
   "keywords": [
     "storybook"
@@ -36,17 +32,6 @@
     "@babel/plugin-syntax-dynamic-import": "^7.2.0",
     "@babel/plugin-transform-react-constant-elements": "^7.2.0",
     "@babel/preset-env": "^7.4.5",
-<<<<<<< HEAD
-    "@storybook/addons": "5.2.0-beta.32",
-    "@storybook/channel-postmessage": "5.2.0-beta.32",
-    "@storybook/client-api": "5.2.0-beta.32",
-    "@storybook/client-logger": "5.2.0-beta.32",
-    "@storybook/core-events": "5.2.0-beta.32",
-    "@storybook/node-logger": "5.2.0-beta.32",
-    "@storybook/router": "5.2.0-beta.32",
-    "@storybook/theming": "5.2.0-beta.32",
-    "@storybook/ui": "5.2.0-beta.32",
-=======
     "@storybook/addons": "5.3.0-alpha.17",
     "@storybook/channel-postmessage": "5.3.0-alpha.17",
     "@storybook/client-api": "5.3.0-alpha.17",
@@ -56,7 +41,6 @@
     "@storybook/router": "5.3.0-alpha.17",
     "@storybook/theming": "5.3.0-alpha.17",
     "@storybook/ui": "5.3.0-alpha.17",
->>>>>>> aae55a4b
     "airbnb-js-shims": "^1 || ^2",
     "ansi-to-html": "^0.6.11",
     "autoprefixer": "^9.4.9",
