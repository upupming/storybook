--- conflicted
+++ resolved
@@ -24,23 +24,13 @@
     "@babel/plugin-syntax-dynamic-import": "^7.2.0",
     "@babel/plugin-transform-react-constant-elements": "^7.2.0",
     "@babel/preset-env": "^7.3.1",
-<<<<<<< HEAD
-    "@storybook/addons": "5.0.0-beta.1",
-    "@storybook/channel-postmessage": "5.0.0-beta.1",
-    "@storybook/client-logger": "5.0.0-beta.1",
-    "@storybook/core-events": "5.0.0-beta.1",
-    "@storybook/node-logger": "5.0.0-beta.1",
-    "@storybook/ui": "5.0.0-beta.1",
-=======
     "@storybook/addons": "5.0.0-beta.3",
     "@storybook/channel-postmessage": "5.0.0-beta.3",
     "@storybook/client-api": "5.0.0-beta.3",
     "@storybook/client-logger": "5.0.0-beta.3",
     "@storybook/core-events": "5.0.0-beta.3",
     "@storybook/node-logger": "5.0.0-beta.3",
-    "@storybook/theming": "5.0.0-beta.3",
     "@storybook/ui": "5.0.0-beta.3",
->>>>>>> fedcff80
     "airbnb-js-shims": "^1 || ^2",
     "autoprefixer": "^9.4.7",
     "babel-plugin-add-react-displayname": "^0.0.5",
@@ -75,11 +65,7 @@
     "postcss-flexbugs-fixes": "^4.1.0",
     "postcss-loader": "^3.0.0",
     "pretty-hrtime": "^1.0.3",
-<<<<<<< HEAD
     "qs": "^6.5.2",
-=======
-    "prop-types": "^15.6.2",
->>>>>>> fedcff80
     "raw-loader": "^1.0.0",
     "react-dev-utils": "^7.0.0",
     "regenerator-runtime": "^0.12.1",
@@ -89,12 +75,7 @@
     "serve-favicon": "^2.5.0",
     "shelljs": "^0.8.2",
     "style-loader": "^0.23.1",
-<<<<<<< HEAD
-    "terser-webpack-plugin": "^1.2.1",
-=======
-    "svg-url-loader": "^2.3.2",
     "terser-webpack-plugin": "^1.2.2",
->>>>>>> fedcff80
     "url-loader": "^1.1.2",
     "util-deprecate": "^1.0.2",
     "webpack": "^4.29.3",
