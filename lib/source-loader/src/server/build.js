import { getOptions } from 'loader-utils';
import { readStory } from './dependencies-lookup/readAsObject';
import { getRidOfUselessFilePrefixes } from './dependencies-lookup/getRidOfUselessFilePrefixes';
import getParser from './abstract-syntax-tree/parsers';
import { endOfImports } from './abstract-syntax-tree/traverse-helpers';

export function insertAfterImports(classLoader, insert, source) {
  const options = getOptions(classLoader) || {};
  let ast;
  try {
    ast = getParser(options.parser || classLoader.extension || 'javascript').parse(source);
  } catch (e) {
    // if not working, then we will fallback to not adding anything
    // perhaps the code was not written in javascript
    return source;
  }
  if (!ast) return `${insert}${source}`;
  const endOfImportsIndex = endOfImports(ast);
  const result = `${source.substring(0, endOfImportsIndex)}\n${insert}\n${source.substring(
    endOfImportsIndex
  )}`;
  return result;
}

export function transform(inputSource) {
  return readStory(this, inputSource)
    .then(getRidOfUselessFilePrefixes)
    .then(
      ({
        prefix,
        resource,
        source,
        sourceJson,
        addsMap,
        dependencies,
        localDependencies,
        idsToFrameworks,
      }) => {
        const preamble = `
/* eslint-disable */
// @ts-ignore
var withSourceLoader = require('@storybook/source-loader/preview').withSource;
// @ts-ignore
var addSourceDecorator = require("@storybook/source-loader/preview").addSource;
// @ts-ignore
var __SOURCE_PREFIX__ = "${prefix.replace(/\\([^\\ ])/g, '\\\\$1')}";
// @ts-ignore
var __STORY__ = ${sourceJson};
// @ts-ignore
var __ADDS_MAP__ = ${JSON.stringify(addsMap)};
// @ts-ignore
var __MAIN_FILE_LOCATION__ = ${JSON.stringify(resource)};
// @ts-ignore
var __MODULE_DEPENDENCIES__ = ${JSON.stringify(dependencies)};
// @ts-ignore
var __LOCAL_DEPENDENCIES__ = ${JSON.stringify(localDependencies)};
// @ts-ignore
var __IDS_TO_FRAMEWORKS__ = ${JSON.stringify(idsToFrameworks)};
<<<<<<< HEAD
/* eslint-enable */
=======
>>>>>>> 57aed627
        `;
        return insertAfterImports(this, preamble, source);
        // return `${preamble}${source}`;
      }
    );
}<|MERGE_RESOLUTION|>--- conflicted
+++ resolved
@@ -56,10 +56,6 @@
 var __LOCAL_DEPENDENCIES__ = ${JSON.stringify(localDependencies)};
 // @ts-ignore
 var __IDS_TO_FRAMEWORKS__ = ${JSON.stringify(idsToFrameworks)};
-<<<<<<< HEAD
-/* eslint-enable */
-=======
->>>>>>> 57aed627
         `;
         return insertAfterImports(this, preamble, source);
         // return `${preamble}${source}`;
