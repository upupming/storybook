--- conflicted
+++ resolved
@@ -43,12 +43,8 @@
     "@emotion/core": "^10.1.1",
     "@emotion/is-prop-valid": "^0.8.6",
     "@emotion/styled": "^10.0.27",
-<<<<<<< HEAD
-    "@storybook/client-logger": "6.4.0-alpha.3",
-    "@storybook/global-root": "6.4.0-alpha.3",
-=======
     "@storybook/client-logger": "6.4.0-alpha.6",
->>>>>>> cbbef5be
+    "@storybook/global-root": "6.4.0-alpha.6",
     "core-js": "^3.8.2",
     "deep-object-diff": "^1.1.0",
     "emotion-theming": "^10.0.27",
