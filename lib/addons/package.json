--- conflicted
+++ resolved
@@ -23,12 +23,7 @@
     "prepare": "node ../../scripts/prepare.js"
   },
   "dependencies": {
-<<<<<<< HEAD
-    "@storybook/channels": "4.1.0-alpha.2",
-=======
     "@storybook/channels": "4.1.0-alpha.3",
-    "@storybook/components": "4.1.0-alpha.3",
->>>>>>> e11617cb
     "global": "^4.3.2",
     "util-deprecate": "^1.0.2"
   }
