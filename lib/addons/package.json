{
  "name": "@storybook/addons",
  "version": "6.0.0-alpha.13",
  "description": "Storybook addons store",
  "keywords": [
    "storybook"
  ],
  "homepage": "https://github.com/storybookjs/storybook/tree/master/lib/addons",
  "bugs": {
    "url": "https://github.com/storybookjs/storybook/issues"
  },
  "repository": {
    "type": "git",
    "url": "https://github.com/storybookjs/storybook.git",
    "directory": "lib/addons"
  },
  "license": "MIT",
  "main": "dist/public_api.js",
  "types": "dist/public_api.d.ts",
  "files": [
    "dist/**/*",
    "README.md",
    "*.js",
    "*.d.ts"
  ],
<<<<<<< HEAD
  "type": "module",
  "main": "dist/public_api.js",
  "source": "src/index.ts",
  "types": "dist/public_api.d.ts",
=======
>>>>>>> cb9e428b
  "scripts": {
    "prepare": "node ../../scripts/prepare.js"
  },
  "dependencies": {
    "@storybook/api": "6.0.0-alpha.13",
    "@storybook/channels": "6.0.0-alpha.13",
    "@storybook/client-logger": "6.0.0-alpha.13",
    "@storybook/core-events": "6.0.0-alpha.13",
    "@storybook/router": "6.0.0-alpha.13",
    "core-js": "^3.0.1",
    "global": "^4.0.0",
    "util-deprecate": "^1.0.2"
  },
  "devDependencies": {
    "@reach/router": "^1.2.1",
    "@types/util-deprecate": "^1.0.0"
  },
  "peerDependencies": {
    "react-dom": "*",
    "regenerator-runtime": "*"
  },
  "publishConfig": {
    "access": "public"
  },
  "gitHead": "4b9d901add9452525135caae98ae5f78dd8da9ff"
}<|MERGE_RESOLUTION|>--- conflicted
+++ resolved
@@ -23,13 +23,6 @@
     "*.js",
     "*.d.ts"
   ],
-<<<<<<< HEAD
-  "type": "module",
-  "main": "dist/public_api.js",
-  "source": "src/index.ts",
-  "types": "dist/public_api.d.ts",
-=======
->>>>>>> cb9e428b
   "scripts": {
     "prepare": "node ../../scripts/prepare.js"
   },
@@ -40,7 +33,7 @@
     "@storybook/core-events": "6.0.0-alpha.13",
     "@storybook/router": "6.0.0-alpha.13",
     "core-js": "^3.0.1",
-    "global": "^4.0.0",
+    "global": "^4.3.2",
     "util-deprecate": "^1.0.2"
   },
   "devDependencies": {
