{
  "name": "@storybook/builder-webpack5",
  "version": "6.4.0-alpha.34",
  "description": "Storybook framework-agnostic API",
  "keywords": [
    "storybook"
  ],
  "homepage": "https://github.com/storybookjs/storybook/tree/main/lib/core",
  "bugs": {
    "url": "https://github.com/storybookjs/storybook/issues"
  },
  "repository": {
    "type": "git",
    "url": "https://github.com/storybookjs/storybook.git",
    "directory": "lib/core"
  },
  "funding": {
    "type": "opencollective",
    "url": "https://opencollective.com/storybook"
  },
  "license": "MIT",
  "main": "dist/cjs/index.js",
  "module": "dist/esm/index.js",
  "types": "dist/ts3.9/index.d.ts",
  "typesVersions": {
    "<3.8": {
      "dist/ts3.9/*": [
        "dist/ts3.4/*"
      ]
    }
  },
  "files": [
    "dist/**/*",
    "dll/**/*",
    "types/**/*",
    "*.js",
    "*.d.ts"
  ],
  "scripts": {
    "prepare": "node ../../scripts/prepare.js"
  },
  "dependencies": {
    "@babel/core": "^7.12.10",
    "@babel/plugin-proposal-class-properties": "^7.12.1",
    "@babel/plugin-proposal-decorators": "^7.12.12",
    "@babel/plugin-proposal-export-default-from": "^7.12.1",
    "@babel/plugin-proposal-nullish-coalescing-operator": "^7.12.1",
    "@babel/plugin-proposal-object-rest-spread": "^7.12.1",
    "@babel/plugin-proposal-optional-chaining": "^7.12.7",
    "@babel/plugin-proposal-private-methods": "^7.12.1",
    "@babel/plugin-syntax-dynamic-import": "^7.8.3",
    "@babel/plugin-transform-arrow-functions": "^7.12.1",
    "@babel/plugin-transform-block-scoping": "^7.12.12",
    "@babel/plugin-transform-classes": "^7.12.1",
    "@babel/plugin-transform-destructuring": "^7.12.1",
    "@babel/plugin-transform-for-of": "^7.12.1",
    "@babel/plugin-transform-parameters": "^7.12.1",
    "@babel/plugin-transform-shorthand-properties": "^7.12.1",
    "@babel/plugin-transform-spread": "^7.12.1",
    "@babel/preset-env": "^7.12.11",
    "@babel/preset-react": "^7.12.10",
    "@babel/preset-typescript": "^7.12.7",
    "@storybook/addons": "6.4.0-alpha.34",
    "@storybook/api": "6.4.0-alpha.34",
    "@storybook/channel-postmessage": "6.4.0-alpha.34",
    "@storybook/channels": "6.4.0-alpha.34",
    "@storybook/client-api": "6.4.0-alpha.34",
    "@storybook/client-logger": "6.4.0-alpha.34",
    "@storybook/components": "6.4.0-alpha.34",
    "@storybook/core-common": "6.4.0-alpha.34",
    "@storybook/core-events": "6.4.0-alpha.34",
    "@storybook/node-logger": "6.4.0-alpha.34",
    "@storybook/router": "6.4.0-alpha.34",
    "@storybook/semver": "^7.3.2",
<<<<<<< HEAD
    "@storybook/store": "6.4.0-alpha.19",
    "@storybook/theming": "6.4.0-alpha.19",
=======
    "@storybook/theming": "6.4.0-alpha.34",
>>>>>>> 94b3a49c
    "@types/node": "^14.0.10",
    "babel-loader": "^8.0.0",
    "babel-plugin-macros": "^3.0.1",
    "babel-plugin-polyfill-corejs3": "^0.1.0",
    "case-sensitive-paths-webpack-plugin": "^2.3.0",
    "core-js": "^3.8.2",
    "css-loader": "^5.0.1",
    "dotenv-webpack": "^7.0.0",
    "fork-ts-checker-webpack-plugin": "^6.0.4",
    "glob": "^7.1.6",
    "glob-promise": "^3.4.0",
    "html-webpack-plugin": "^5.0.0",
    "react-dev-utils": "^11.0.3",
    "stable": "^0.1.8",
    "style-loader": "^2.0.0",
    "terser-webpack-plugin": "^5.0.3",
    "ts-dedent": "^2.0.0",
    "util-deprecate": "^1.0.2",
    "webpack": "^5.9.0",
    "webpack-dev-middleware": "^4.1.0",
    "webpack-hot-middleware": "^2.25.0",
    "webpack-virtual-modules": "^0.4.1"
  },
  "devDependencies": {
    "@types/case-sensitive-paths-webpack-plugin": "^2.1.4",
    "@types/dotenv-webpack": "^5.0.0",
    "@types/react-dev-utils": "^9.0.4",
    "@types/terser-webpack-plugin": "^5.0.2",
    "@types/webpack-dev-middleware": "^4.1.0",
    "@types/webpack-hot-middleware": "^2.25.3",
    "@types/webpack-virtual-modules": "^0.1.0"
  },
  "peerDependencies": {
    "react": "^16.8.0 || ^17.0.0",
    "react-dom": "^16.8.0 || ^17.0.0"
  },
  "peerDependenciesMeta": {
    "typescript": {
      "optional": true
    }
  },
  "publishConfig": {
    "access": "public"
  },
  "gitHead": "ccd25210cd159e42110b700b0562e951bb9b3a57",
  "sbmodern": "dist/modern/index.js"
}<|MERGE_RESOLUTION|>--- conflicted
+++ resolved
@@ -70,14 +70,11 @@
     "@storybook/core-common": "6.4.0-alpha.34",
     "@storybook/core-events": "6.4.0-alpha.34",
     "@storybook/node-logger": "6.4.0-alpha.34",
+    "@storybook/preview-web": "6.4.0-alpha.19",
     "@storybook/router": "6.4.0-alpha.34",
     "@storybook/semver": "^7.3.2",
-<<<<<<< HEAD
     "@storybook/store": "6.4.0-alpha.19",
-    "@storybook/theming": "6.4.0-alpha.19",
-=======
     "@storybook/theming": "6.4.0-alpha.34",
->>>>>>> 94b3a49c
     "@types/node": "^14.0.10",
     "babel-loader": "^8.0.0",
     "babel-plugin-macros": "^3.0.1",
