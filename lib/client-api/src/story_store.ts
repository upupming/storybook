--- conflicted
+++ resolved
@@ -351,7 +351,7 @@
     const { args } = this._stories[id];
     this._stories[id].args = { ...args, ...newArgs };
 
-    this._channel.emit(Events.STORY_ARGS_CHANGED, id, this._stories[id].args);
+    this._channel.emit(Events.STORY_ARGS_UPDATED, id, this._stories[id].args);
   }
 
   fromId = (id: string): PublishedStoreItem | null => {
@@ -485,17 +485,6 @@
     this.getStoriesForKind(kind).map(story => this.cleanHooks(story.id));
   }
 
-<<<<<<< HEAD
-=======
-  updateStoryArgs(id: string, newArgs: Args) {
-    if (!this._stories[id]) throw new Error(`No story for id ${id}`);
-    const { args } = this._stories[id];
-    this._stories[id].args = { ...args, ...newArgs };
-
-    this._channel.emit(Events.STORY_ARGS_UPDATED, id, this._stories[id].args);
-  }
-
->>>>>>> 16cbd5cf
   // This API is a reimplementation of Storybook's original getStorybook() API.
   // As such it may not behave *exactly* the same, but aims to. Some notes:
   //  - It is *NOT* sorted by the user's sort function, but remains sorted in "insertion order"
