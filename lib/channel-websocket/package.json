--- conflicted
+++ resolved
@@ -21,13 +21,8 @@
     "prepare": "node ../../scripts/prepare.js"
   },
   "dependencies": {
-<<<<<<< HEAD
-    "@storybook/channels": "5.1.0-alpha.36",
+    "@storybook/channels": "5.1.0-alpha.39",
     "core-js": "^3.0.1",
-=======
-    "@storybook/channels": "5.1.0-alpha.39",
-    "core-js": "^2.6.5",
->>>>>>> 57e8528b
     "global": "^4.3.2",
     "json-fn": "^1.1.1"
   },
