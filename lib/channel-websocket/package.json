{
  "name": "@storybook/channel-websocket",
  "version": "6.4.0-alpha.6",
  "description": "",
  "keywords": [
    "storybook"
  ],
  "homepage": "https://github.com/storybookjs/storybook/tree/master/lib/channel-websocket",
  "bugs": {
    "url": "https://github.com/storybookjs/storybook/issues"
  },
  "repository": {
    "type": "git",
    "url": "https://github.com/storybookjs/storybook.git",
    "directory": "lib/channel-websocket"
  },
  "funding": {
    "type": "opencollective",
    "url": "https://opencollective.com/storybook"
  },
  "license": "MIT",
  "sideEffects": false,
  "main": "dist/cjs/index.js",
  "module": "dist/esm/index.js",
  "types": "dist/ts3.9/index.d.ts",
  "typesVersions": {
    "<3.8": {
      "*": [
        "dist/ts3.4/*"
      ]
    }
  },
  "files": [
    "dist/**/*",
    "README.md",
    "*.js",
    "*.d.ts"
  ],
  "scripts": {
    "prepare": "node ../../scripts/prepare.js"
  },
  "dependencies": {
<<<<<<< HEAD
    "@storybook/channels": "6.4.0-alpha.3",
    "@storybook/global-root": "6.4.0-alpha.3",
=======
    "@storybook/channels": "6.4.0-alpha.6",
>>>>>>> cbbef5be
    "core-js": "^3.8.2",
    "telejson": "^5.3.2"
  },
  "publishConfig": {
    "access": "public"
  },
  "gitHead": "e15d4e0276d925a601ee25fd819d5f050920e1ab",
  "sbmodern": "dist/modern/index.js"
}<|MERGE_RESOLUTION|>--- conflicted
+++ resolved
@@ -40,12 +40,8 @@
     "prepare": "node ../../scripts/prepare.js"
   },
   "dependencies": {
-<<<<<<< HEAD
-    "@storybook/channels": "6.4.0-alpha.3",
-    "@storybook/global-root": "6.4.0-alpha.3",
-=======
     "@storybook/channels": "6.4.0-alpha.6",
->>>>>>> cbbef5be
+    "@storybook/global-root": "6.4.0-alpha.6",
     "core-js": "^3.8.2",
     "telejson": "^5.3.2"
   },
