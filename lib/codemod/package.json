--- conflicted
+++ resolved
@@ -21,12 +21,8 @@
     "prepare": "node ../../scripts/prepare.js"
   },
   "dependencies": {
-<<<<<<< HEAD
     "@mdx-js/mdx": "^1.0.0",
-    "@storybook/node-logger": "5.2.0-alpha.44",
-=======
     "@storybook/node-logger": "5.2.0-beta.0",
->>>>>>> 8e955913
     "core-js": "^3.0.1",
     "cross-spawn": "^6.0.5",
     "globby": "^10.0.1",
