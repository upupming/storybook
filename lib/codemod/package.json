--- conflicted
+++ resolved
@@ -25,20 +25,15 @@
     "prepare": "node ../../scripts/prepare.js"
   },
   "dependencies": {
-<<<<<<< HEAD
-    "@mdx-js/mdx": "^1.4.0",
-    "@storybook/node-logger": "5.3.0-alpha.0",
-=======
     "@mdx-js/mdx": "^1.0.0",
     "@storybook/node-logger": "5.3.0-alpha.9",
     "@storybook/router": "5.3.0-alpha.9",
->>>>>>> d0381ef6
     "core-js": "^3.0.1",
     "cross-spawn": "^7.0.0",
     "globby": "^10.0.1",
     "jscodeshift": "^0.6.3",
     "lodash": "^4.17.11",
-    "prettier": "^1.18.2",
+    "prettier": "^1.16.4",
     "recast": "^0.16.1",
     "regenerator-runtime": "^0.13.3"
   },
