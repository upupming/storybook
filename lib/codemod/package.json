--- conflicted
+++ resolved
@@ -1,10 +1,6 @@
 {
   "name": "@storybook/codemod",
-<<<<<<< HEAD
-  "version": "5.0.0-beta.2",
-=======
   "version": "5.0.0-beta.3",
->>>>>>> 247dd6a3
   "description": "A collection of codemod scripts written with JSCodeshift",
   "keywords": [
     "storybook"
