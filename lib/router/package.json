--- conflicted
+++ resolved
@@ -15,10 +15,6 @@
     "directory": "lib/router"
   },
   "license": "MIT",
-<<<<<<< HEAD
-  "main": "dist/index.js",
-  "types": "dist/index.d.ts",
-=======
   "sideEffects": false,
   "main": "dist/cjs/index.js",
   "module": "dist/esm/index.js",
@@ -30,7 +26,6 @@
       ]
     }
   },
->>>>>>> 276aa9ba
   "files": [
     "dist/**/*",
     "README.md",
@@ -59,16 +54,5 @@
   "publishConfig": {
     "access": "public"
   },
-<<<<<<< HEAD
-  "gitHead": "6c4d0ed4beea726a121cddd365cc5258d6828be9",
-  "typesVersions": {
-    "<3.8": {
-      "*": [
-        "ts3.4/*"
-      ]
-    }
-  }
-=======
   "gitHead": "9b7aad4bda5a705ae6faaaaae64c0eaee4cf99c5"
->>>>>>> 276aa9ba
 }