--- conflicted
+++ resolved
@@ -1,42 +1,16 @@
 import shell from 'shelljs';
 import chalk from 'chalk';
-<<<<<<< HEAD
-import { retrievePackageJson, paddedLog, copyTemplate } from '../../helpers';
+import { paddedLog, copyTemplate } from '../../helpers';
 import { NpmOptions } from '../../NpmOptions';
 import { baseGenerator, GeneratorOptions } from '../generator';
+import { JsPackageManager } from '../../js-package-manager';
 
 const generator = async (
+  packageManager: JsPackageManager,
   npmOptions: NpmOptions,
   installServer: boolean,
   options: GeneratorOptions
 ): Promise<void> => {
-=======
-import { paddedLog, getBabelDependencies, copyTemplate } from '../../helpers';
-import { NpmOptions } from '../../NpmOptions';
-import { GeneratorOptions } from '../Generator';
-import { JsPackageManager, writePackageJson } from '../../js-package-manager';
-
-export default async (
-  packageManager: JsPackageManager,
-  npmOptions: NpmOptions,
-  installServer: boolean,
-  { storyFormat }: GeneratorOptions
-) => {
-  const [
-    storybookVersion,
-    addonsVersion,
-    actionsVersion,
-    linksVersion,
-  ] = await packageManager.getVersions(
-    '@storybook/react-native',
-    '@storybook/addons',
-    '@storybook/addon-actions',
-    '@storybook/addon-links'
-  );
-
-  copyTemplate(__dirname, storyFormat);
-
->>>>>>> c7cdf2e8
   // set correct project name on entry files if possible
   const dirname = shell.ls('-d', 'ios/*.xcodeproj').stdout;
 
@@ -57,12 +31,11 @@
 
   const packageJson = packageManager.retrievePackageJson();
 
-<<<<<<< HEAD
   const missingReactDom =
     !packageJson.dependencies['react-dom'] && !packageJson.devDependencies['react-dom'];
   const reactVersion = packageJson.dependencies.react;
 
-  await baseGenerator(npmOptions, options, 'react-native', {
+  await baseGenerator(packageManager, npmOptions, options, 'react-native', {
     extraPackages: [
       missingReactDom && reactVersion && `react-dom@${reactVersion}`,
       installServer && '@storybook/react-native-server',
@@ -73,41 +46,4 @@
   copyTemplate(__dirname, options.storyFormat);
 };
 
-export default generator;
-=======
-  packageJson.dependencies = packageJson.dependencies || {};
-  packageJson.devDependencies = packageJson.devDependencies || {};
-
-  const devDependencies = [
-    `@storybook/react-native@${storybookVersion}`,
-    `@storybook/addon-actions@${actionsVersion}`,
-    `@storybook/addon-links@${linksVersion}`,
-    `@storybook/addons@${addonsVersion}`,
-  ];
-
-  if (installServer) {
-    devDependencies.push(`@storybook/react-native-server@${storybookVersion}`);
-  }
-
-  if (!packageJson.dependencies['react-dom'] && !packageJson.devDependencies['react-dom']) {
-    if (packageJson.dependencies.react) {
-      const reactVersion = packageJson.dependencies.react;
-      devDependencies.push(`react-dom@${reactVersion}`);
-    }
-  }
-
-  if (installServer) {
-    packageJson.scripts = packageJson.scripts || {};
-    packageJson.scripts.storybook = 'start-storybook -p 7007';
-  }
-
-  writePackageJson(packageJson);
-
-  const babelDependencies = await getBabelDependencies(packageManager, packageJson);
-
-  packageManager.addDependencies({ ...npmOptions, packageJson }, [
-    ...devDependencies,
-    ...babelDependencies,
-  ]);
-};
->>>>>>> c7cdf2e8
+export default generator;