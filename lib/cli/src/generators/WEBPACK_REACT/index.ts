<<<<<<< HEAD
import { baseGenerator, Generator } from '../generator';
=======
import { getBabelDependencies, copyTemplate } from '../../helpers';
>>>>>>> c7cdf2e8
import { StoryFormat } from '../../project_types';
import { copyTemplate } from '../../helpers';

<<<<<<< HEAD
const generator: Generator = async (npmOptions, options) => {
  baseGenerator(npmOptions, options, 'react');
  if (options.storyFormat === StoryFormat.MDX) {
    copyTemplate(__dirname, StoryFormat.MDX);
  }
=======
const generator: Generator = async (packageManager, npmOptions, { storyFormat }) => {
  const packages = [
    '@storybook/react',
    '@storybook/addon-actions',
    '@storybook/addon-links',
    '@storybook/addons',
  ];
  if (storyFormat === StoryFormat.MDX) {
    packages.push('@storybook/addon-docs');
  }
  const versionedPackages = await packageManager.getVersionedPackages(...packages);

  copyTemplate(__dirname, storyFormat);

  const packageJson = packageManager.retrievePackageJson();

  const babelDependencies = await getBabelDependencies(packageManager, packageJson);

  packageManager.addDependencies({ ...npmOptions, packageJson }, [
    ...versionedPackages,
    ...babelDependencies,
  ]);

  packageManager.addStorybookCommandInScripts();
>>>>>>> c7cdf2e8
};

export default generator;<|MERGE_RESOLUTION|>--- conflicted
+++ resolved
@@ -1,43 +1,12 @@
-<<<<<<< HEAD
 import { baseGenerator, Generator } from '../generator';
-=======
-import { getBabelDependencies, copyTemplate } from '../../helpers';
->>>>>>> c7cdf2e8
 import { StoryFormat } from '../../project_types';
 import { copyTemplate } from '../../helpers';
 
-<<<<<<< HEAD
-const generator: Generator = async (npmOptions, options) => {
-  baseGenerator(npmOptions, options, 'react');
+const generator: Generator = async (packageManager, npmOptions, options) => {
+  baseGenerator(packageManager, npmOptions, options, 'react');
   if (options.storyFormat === StoryFormat.MDX) {
     copyTemplate(__dirname, StoryFormat.MDX);
   }
-=======
-const generator: Generator = async (packageManager, npmOptions, { storyFormat }) => {
-  const packages = [
-    '@storybook/react',
-    '@storybook/addon-actions',
-    '@storybook/addon-links',
-    '@storybook/addons',
-  ];
-  if (storyFormat === StoryFormat.MDX) {
-    packages.push('@storybook/addon-docs');
-  }
-  const versionedPackages = await packageManager.getVersionedPackages(...packages);
-
-  copyTemplate(__dirname, storyFormat);
-
-  const packageJson = packageManager.retrievePackageJson();
-
-  const babelDependencies = await getBabelDependencies(packageManager, packageJson);
-
-  packageManager.addDependencies({ ...npmOptions, packageJson }, [
-    ...versionedPackages,
-    ...babelDependencies,
-  ]);
-
-  packageManager.addStorybookCommandInScripts();
->>>>>>> c7cdf2e8
 };
 
 export default generator;