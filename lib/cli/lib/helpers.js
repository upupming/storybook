--- conflicted
+++ resolved
@@ -46,16 +46,11 @@
   return done;
 }
 
-<<<<<<< HEAD
 export function paddedLog(message) {
-  const newMessage = message.split('\n').map(line => `    ${line}`).join('\n');
-=======
-exports.paddedLog = function paddedLog(message) {
   const newMessage = message
     .split('\n')
     .map(line => `    ${line}`)
     .join('\n');
->>>>>>> ed705f3b
 
   logger.log(newMessage);
 }
