{
  "name": "update-package-organisations-fixture",
  "version": "0.1.0",
  "private": true,
  "scripts": {
    "build": "react-scripts build",
    "build-storybook": "build-storybook",
    "eject": "react-scripts eject",
    "start": "react-scripts start",
    "storybook": "start-storybook -p 6006",
    "test": "react-scripts test --env=jsdom"
  },
  "dependencies": {
<<<<<<< HEAD
    "react": "^16.8.3",
=======
    "react": "^16.8.3 || ^17.0.0",
>>>>>>> 3775f570
    "react-dom": "^16.8.3 || ^17.0.0",
    "react-scripts": "0.9.x"
  },
  "devDependencies": {
    "@kadira/storybook": "^2.21.0"
  }
}<|MERGE_RESOLUTION|>--- conflicted
+++ resolved
@@ -11,11 +11,7 @@
     "test": "react-scripts test --env=jsdom"
   },
   "dependencies": {
-<<<<<<< HEAD
-    "react": "^16.8.3",
-=======
     "react": "^16.8.3 || ^17.0.0",
->>>>>>> 3775f570
     "react-dom": "^16.8.3 || ^17.0.0",
     "react-scripts": "0.9.x"
   },
