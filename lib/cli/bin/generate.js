--- conflicted
+++ resolved
@@ -6,6 +6,7 @@
 import types from '../lib/project_types';
 import { commandLog, codeLog, paddedLog, installDeps } from '../lib/helpers';
 import pkg from '../package.json';
+import angularGenerator from '../generators/ANGULAR';
 import meteorGenerator from '../generators/METEOR';
 import reactGenerator from '../generators/REACT';
 import reactNativeGenerator from '../generators/REACT_NATIVE';
@@ -146,6 +147,10 @@
         .then(commandLog('Adding storybook support to your "Vue" app'))
         .then(end);
 
+    case types.ANGULAR:
+      return angularGenerator()
+        .then(commandLog('Adding storybook support to your "Angular" app'))
+        .then(end);
     default:
       paddedLog(`We couldn't detect your project type. (code: ${projectType})`);
       paddedLog(
@@ -161,77 +166,7 @@
   }
 };
 
-<<<<<<< HEAD
-  case types.REACT_NATIVE:
-    // eslint-disable-next-line
-    require('../generators/REACT_NATIVE').default
-      .then(commandLog('Adding storybook support to your "React Native" app'))
-      .then(end)
-      .catch(handleError);
-    break;
-
-  case types.METEOR:
-    // eslint-disable-next-line
-    require('../generators/METEOR').default
-      .then(commandLog('Adding storybook support to your "Meteor" app'))
-      .then(end)
-      .catch(handleError);
-    break;
-
-  case types.WEBPACK_REACT:
-    // eslint-disable-next-line
-    require('../generators/WEBPACK_REACT').default
-      .then(commandLog('Adding storybook support to your "Webpack React" app'))
-      .then(end)
-      .catch(handleError);
-    break;
-
-  case types.REACT_PROJECT:
-    // eslint-disable-next-line
-    require('../generators/REACT').default
-      .then(commandLog('Adding storybook support to your "React" library'))
-      .then(end)
-      .catch(handleError);
-    break;
-
-  case types.SFC_VUE:
-    // eslint-disable-next-line
-    require('../generators/SFC_VUE').default
-      .then(commandLog('Adding storybook support to your "Single File Components Vue" app'))
-      .then(end)
-      .catch(handleError);
-    break;
-
-  case types.VUE:
-    // eslint-disable-next-line
-    require('../generators/VUE').default
-      .then(commandLog('Adding storybook support to your "Vue" app'))
-      .then(end)
-      .catch(handleError);
-    break;
-
-  case types.ANGULAR:
-    // eslint-disable-next-line
-    require('../generators/ANGULAR')
-      .then(commandLog('Adding storybook support to your "Angular" app'))
-      .then(end);
-    break;
-
-  default:
-    paddedLog(`We couldn't detect your project type. (code: ${projectType})`);
-    paddedLog(
-      "Please make sure you are running the `getstorybook` command in your project's root directory."
-    );
-    paddedLog(
-      'You can also follow some of the slow start guides: https://storybook.js.org/basics/slow-start-guide/'
-    );
-
-    // Add a new line for the clear visibility.
-    logger.log();
-}
-=======
 runGenerator().catch(ex => {
   logger.error(`\n     ${chalk.red(ex.stack)}`);
   process.exit(1);
-});
->>>>>>> 249a3c0a
+});