{
  "name": "@storybook/cli",
<<<<<<< HEAD
  "version": "3.3.0-alpha.2",
=======
  "version": "3.3.0-alpha.4",
>>>>>>> cd3ae79d
  "description": "Storybook's CLI - easiest method of adding storybook to your projects",
  "keywords": [
    "cli",
    "generator",
    "storybook"
  ],
  "homepage": "https://github.com/storybooks/storybook/tree/master/lib/cli",
  "bugs": {
    "url": "https://github.com/storybooks/storybook/issues"
  },
  "license": "MIT",
  "author": "Storybook Team",
  "bin": {
    "getstorybook": "./bin/index.js"
  },
  "repository": {
    "type": "git",
    "url": "https://github.com/storybooks/storybook.git"
  },
  "scripts": {
    "test-latest-cra": "cd test && ./test_latest_cra.sh",
    "test": "cd test && ./run_tests.sh"
  },
  "dependencies": {
<<<<<<< HEAD
    "@storybook/codemod": "^3.3.0-alpha.2",
=======
    "@storybook/codemod": "^3.3.0-alpha.4",
>>>>>>> cd3ae79d
    "babel-plugin-transform-runtime": "^6.23.0",
    "babel-preset-env": "^1.6.0",
    "babel-register": "^6.26.0",
    "babel-runtime": "^6.26.0",
    "chalk": "^2.3.0",
    "child-process-promise": "^2.2.1",
    "commander": "^2.12.1",
    "cross-spawn": "^5.0.1",
    "jscodeshift": "^0.3.30",
    "json5": "^0.5.1",
    "latest-version": "^3.1.0",
    "merge-dirs": "^0.2.1",
    "semver": "^5.4.1",
    "shelljs": "^0.7.8",
    "update-notifier": "^2.3.0"
  },
  "devDependencies": {
<<<<<<< HEAD
    "@storybook/addon-actions": "^3.3.0-alpha.2",
    "@storybook/addon-centered": "^3.3.0-alpha.2",
    "@storybook/addon-comments": "^3.3.0-alpha.2",
    "@storybook/addon-graphql": "^3.3.0-alpha.2",
    "@storybook/addon-info": "^3.3.0-alpha.2",
    "@storybook/addon-knobs": "^3.3.0-alpha.2",
    "@storybook/addon-links": "^3.3.0-alpha.2",
    "@storybook/addon-notes": "^3.3.0-alpha.2",
    "@storybook/addon-options": "^3.3.0-alpha.2",
    "@storybook/addon-storyshots": "^3.3.0-alpha.2",
    "@storybook/addons": "^3.3.0-alpha.2",
    "@storybook/angular": "^3.3.0-alpha.0",
    "@storybook/channel-postmessage": "^3.3.0-alpha.2",
    "@storybook/channel-websocket": "^3.3.0-alpha.2",
    "@storybook/channels": "^3.3.0-alpha.2",
    "@storybook/react": "^3.3.0-alpha.2",
    "@storybook/react-native": "^3.3.0-alpha.2",
    "@storybook/ui": "^3.3.0-alpha.2",
    "@storybook/vue": "^3.3.0-alpha.2",
=======
    "@storybook/addon-actions": "^3.3.0-alpha.4",
    "@storybook/addon-centered": "^3.3.0-alpha.4",
    "@storybook/addon-graphql": "^3.3.0-alpha.4",
    "@storybook/addon-info": "^3.3.0-alpha.4",
    "@storybook/addon-knobs": "^3.3.0-alpha.4",
    "@storybook/addon-links": "^3.3.0-alpha.4",
    "@storybook/addon-notes": "^3.3.0-alpha.4",
    "@storybook/addon-options": "^3.3.0-alpha.4",
    "@storybook/addon-storyshots": "^3.3.0-alpha.4",
    "@storybook/addons": "^3.3.0-alpha.4",
    "@storybook/angular": "^3.3.0-alpha.4",
    "@storybook/channel-postmessage": "^3.3.0-alpha.4",
    "@storybook/channel-websocket": "^3.3.0-alpha.4",
    "@storybook/channels": "^3.3.0-alpha.4",
    "@storybook/react": "^3.3.0-alpha.4",
    "@storybook/react-native": "^3.3.0-alpha.4",
    "@storybook/ui": "^3.3.0-alpha.4",
    "@storybook/vue": "^3.3.0-alpha.4",
>>>>>>> cd3ae79d
    "check-node-version": "2.1.0",
    "npx": "9.6.0"
  }
}<|MERGE_RESOLUTION|>--- conflicted
+++ resolved
@@ -1,10 +1,6 @@
 {
   "name": "@storybook/cli",
-<<<<<<< HEAD
-  "version": "3.3.0-alpha.2",
-=======
   "version": "3.3.0-alpha.4",
->>>>>>> cd3ae79d
   "description": "Storybook's CLI - easiest method of adding storybook to your projects",
   "keywords": [
     "cli",
@@ -29,11 +25,7 @@
     "test": "cd test && ./run_tests.sh"
   },
   "dependencies": {
-<<<<<<< HEAD
-    "@storybook/codemod": "^3.3.0-alpha.2",
-=======
     "@storybook/codemod": "^3.3.0-alpha.4",
->>>>>>> cd3ae79d
     "babel-plugin-transform-runtime": "^6.23.0",
     "babel-preset-env": "^1.6.0",
     "babel-register": "^6.26.0",
@@ -51,27 +43,6 @@
     "update-notifier": "^2.3.0"
   },
   "devDependencies": {
-<<<<<<< HEAD
-    "@storybook/addon-actions": "^3.3.0-alpha.2",
-    "@storybook/addon-centered": "^3.3.0-alpha.2",
-    "@storybook/addon-comments": "^3.3.0-alpha.2",
-    "@storybook/addon-graphql": "^3.3.0-alpha.2",
-    "@storybook/addon-info": "^3.3.0-alpha.2",
-    "@storybook/addon-knobs": "^3.3.0-alpha.2",
-    "@storybook/addon-links": "^3.3.0-alpha.2",
-    "@storybook/addon-notes": "^3.3.0-alpha.2",
-    "@storybook/addon-options": "^3.3.0-alpha.2",
-    "@storybook/addon-storyshots": "^3.3.0-alpha.2",
-    "@storybook/addons": "^3.3.0-alpha.2",
-    "@storybook/angular": "^3.3.0-alpha.0",
-    "@storybook/channel-postmessage": "^3.3.0-alpha.2",
-    "@storybook/channel-websocket": "^3.3.0-alpha.2",
-    "@storybook/channels": "^3.3.0-alpha.2",
-    "@storybook/react": "^3.3.0-alpha.2",
-    "@storybook/react-native": "^3.3.0-alpha.2",
-    "@storybook/ui": "^3.3.0-alpha.2",
-    "@storybook/vue": "^3.3.0-alpha.2",
-=======
     "@storybook/addon-actions": "^3.3.0-alpha.4",
     "@storybook/addon-centered": "^3.3.0-alpha.4",
     "@storybook/addon-graphql": "^3.3.0-alpha.4",
@@ -90,7 +61,6 @@
     "@storybook/react-native": "^3.3.0-alpha.4",
     "@storybook/ui": "^3.3.0-alpha.4",
     "@storybook/vue": "^3.3.0-alpha.4",
->>>>>>> cd3ae79d
     "check-node-version": "2.1.0",
     "npx": "9.6.0"
   }
