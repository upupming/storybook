{
  "name": "@storybook/cli",
  "version": "6.2.0-alpha.1",
  "description": "Storybook's CLI - easiest method of adding storybook to your projects",
  "keywords": [
    "cli",
    "generator",
    "storybook"
  ],
  "homepage": "https://github.com/storybookjs/storybook/tree/master/lib/cli",
  "bugs": {
    "url": "https://github.com/storybookjs/storybook/issues"
  },
  "repository": {
    "type": "git",
    "url": "https://github.com/storybookjs/storybook.git",
    "directory": "lib/cli"
  },
  "license": "MIT",
  "author": "Storybook Team",
  "typesVersions": {
    "<3.8": {
      "*": [
        "ts3.4/*"
      ]
    }
  },
  "bin": {
    "getstorybook": "./bin/index.js",
    "sb": "./bin/index.js"
  },
  "files": [
    "bin/**/*",
    "dist/**/*",
    "README.md",
    "*.js",
    "*.d.ts",
    "ts3.4/**/*",
    "versions.json"
  ],
  "scripts": {
    "prepare": "node ../../scripts/prepare.js && node ./scripts/generate-sb-packages-versions.js",
    "test": "jest test/**/*.test.js",
    "postversion": "node ./scripts/generate-sb-packages-versions.js"
  },
  "dependencies": {
    "@babel/core": "^7.12.3",
    "@babel/preset-env": "^7.12.1",
    "@storybook/codemod": "6.2.0-alpha.1",
    "@storybook/node-logger": "6.2.0-alpha.1",
    "@storybook/semver": "^7.3.2",
    "chalk": "^4.0.0",
    "commander": "^6.2.0",
    "core-js": "^3.0.1",
    "cross-spawn": "^7.0.0",
    "envinfo": "^7.5.1",
    "express": "^4.17.1",
    "find-up": "^4.1.0",
    "fs-extra": "^9.0.0",
    "get-port": "^5.1.1",
    "globby": "^11.0.0",
    "inquirer": "^7.0.0",
    "jscodeshift": "^0.6.3",
    "json5": "^2.1.1",
    "leven": "^3.1.0",
    "puppeteer-core": "^2.0.0",
    "shelljs": "^0.8.4",
    "strip-json-comments": "^3.0.1",
    "update-notifier": "^4.0.0"
  },
  "devDependencies": {
    "@storybook/client-api": "6.2.0-alpha.1",
    "@types/cross-spawn": "^6.0.1",
    "@types/inquirer": "^6.5.0",
    "@types/puppeteer-core": "^2.0.0",
    "@types/semver": "^7.2.0",
    "@types/shelljs": "^0.8.7",
    "@types/update-notifier": "^0.0.30"
  },
  "peerDependencies": {
    "jest": "*"
  },
  "publishConfig": {
    "access": "public"
  },
<<<<<<< HEAD
  "gitHead": "c44dc96274577a6f1c4006c88b0f9db524e821c4"
=======
  "gitHead": "211db5358500cb71c73d6183e86f40df1638752b",
  "typesVersions": {
    "<3.8": {
      "*": [
        "ts3.4/*"
      ]
    }
  }
>>>>>>> 747fc187
}<|MERGE_RESOLUTION|>--- conflicted
+++ resolved
@@ -18,13 +18,6 @@
   },
   "license": "MIT",
   "author": "Storybook Team",
-  "typesVersions": {
-    "<3.8": {
-      "*": [
-        "ts3.4/*"
-      ]
-    }
-  },
   "bin": {
     "getstorybook": "./bin/index.js",
     "sb": "./bin/index.js"
@@ -83,9 +76,6 @@
   "publishConfig": {
     "access": "public"
   },
-<<<<<<< HEAD
-  "gitHead": "c44dc96274577a6f1c4006c88b0f9db524e821c4"
-=======
   "gitHead": "211db5358500cb71c73d6183e86f40df1638752b",
   "typesVersions": {
     "<3.8": {
@@ -94,5 +84,4 @@
       ]
     }
   }
->>>>>>> 747fc187
 }