--- conflicted
+++ resolved
@@ -54,11 +54,7 @@
     "json5": "^2.1.1",
     "leven": "^3.1.0",
     "pkg-add-deps": "^0.1.0",
-<<<<<<< HEAD
-    "puppeteer": "^2.1.1",
-=======
     "puppeteer-core": "2.1.1",
->>>>>>> 903e99e1
     "semver": "^6.0.0",
     "shelljs": "^0.8.3",
     "get-port": "^5.1.1",
