{
  "name": "@storybook/components",
<<<<<<< HEAD
  "version": "5.2.0-beta.32",
=======
  "version": "5.3.0-alpha.17",
>>>>>>> aae55a4b
  "description": "Core Storybook Components",
  "keywords": [
    "storybook"
  ],
  "homepage": "https://github.com/storybookjs/storybook/tree/master/lib/components",
  "bugs": {
    "url": "https://github.com/storybookjs/storybook/issues"
  },
  "repository": {
    "type": "git",
    "url": "https://github.com/storybookjs/storybook.git",
    "directory": "lib/components"
  },
  "license": "MIT",
  "files": [
    "dist/**/*",
    "README.md",
    "*.js",
    "*.d.ts"
  ],
  "main": "dist/index.js",
  "types": "dist/index.d.ts",
  "scripts": {
    "prepare": "node ../../scripts/prepare.js"
  },
  "dependencies": {
<<<<<<< HEAD
    "@storybook/client-logger": "5.2.0-beta.32",
    "@storybook/theming": "5.2.0-beta.32",
    "@types/react-syntax-highlighter": "10.1.0",
=======
    "@storybook/client-logger": "5.3.0-alpha.17",
    "@storybook/theming": "5.3.0-alpha.17",
    "@types/react-syntax-highlighter": "11.0.1",
>>>>>>> aae55a4b
    "core-js": "^3.0.1",
    "global": "^4.3.2",
    "markdown-to-jsx": "^6.9.1",
    "memoizerific": "^1.11.3",
    "polished": "^3.3.1",
    "popper.js": "^1.14.7",
    "prop-types": "^15.7.2",
    "react": "^16.8.3",
    "react-dom": "^16.8.3",
    "react-focus-lock": "^2.1.0",
    "react-helmet-async": "^1.0.2",
    "react-popper-tooltip": "^2.8.3",
    "react-syntax-highlighter": "^11.0.2",
    "react-textarea-autosize": "^7.1.0",
    "simplebar-react": "^1.0.0-alpha.6",
    "ts-dedent": "^1.1.0"
  },
  "devDependencies": {
    "@types/react-textarea-autosize": "^4.3.3",
    "enzyme": "^3.9.0",
    "jest": "^24.7.1",
    "jest-enzyme": "^7.0.2"
  },
  "peerDependencies": {
    "react": "*",
    "react-dom": "*"
  },
  "publishConfig": {
    "access": "public"
  }
}<|MERGE_RESOLUTION|>--- conflicted
+++ resolved
@@ -1,10 +1,6 @@
 {
   "name": "@storybook/components",
-<<<<<<< HEAD
-  "version": "5.2.0-beta.32",
-=======
   "version": "5.3.0-alpha.17",
->>>>>>> aae55a4b
   "description": "Core Storybook Components",
   "keywords": [
     "storybook"
@@ -31,15 +27,9 @@
     "prepare": "node ../../scripts/prepare.js"
   },
   "dependencies": {
-<<<<<<< HEAD
-    "@storybook/client-logger": "5.2.0-beta.32",
-    "@storybook/theming": "5.2.0-beta.32",
-    "@types/react-syntax-highlighter": "10.1.0",
-=======
     "@storybook/client-logger": "5.3.0-alpha.17",
     "@storybook/theming": "5.3.0-alpha.17",
     "@types/react-syntax-highlighter": "11.0.1",
->>>>>>> aae55a4b
     "core-js": "^3.0.1",
     "global": "^4.3.2",
     "markdown-to-jsx": "^6.9.1",
