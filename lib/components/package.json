--- conflicted
+++ resolved
@@ -43,14 +43,7 @@
     "@popperjs/core": "^2.6.0",
     "@storybook/client-logger": "6.5.0-alpha.5",
     "@storybook/csf": "0.0.2--canary.87bc651.0",
-<<<<<<< HEAD
-    "@storybook/theming": "6.4.0-beta.29",
-=======
     "@storybook/theming": "6.5.0-alpha.5",
-    "@types/color-convert": "^2.0.0",
-    "@types/overlayscrollbars": "^1.12.0",
-    "@types/react-syntax-highlighter": "11.0.5",
->>>>>>> f32cdfdb
     "color-convert": "^2.0.1",
     "core-js": "^3.8.2",
     "fast-deep-equal": "^3.1.3",
