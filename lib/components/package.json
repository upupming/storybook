{
  "name": "@storybook/components",
  "version": "6.0.0-beta.20",
  "description": "Core Storybook Components",
  "keywords": [
    "storybook"
  ],
  "homepage": "https://github.com/storybookjs/storybook/tree/master/lib/components",
  "bugs": {
    "url": "https://github.com/storybookjs/storybook/issues"
  },
  "repository": {
    "type": "git",
    "url": "https://github.com/storybookjs/storybook.git",
    "directory": "lib/components"
  },
  "license": "MIT",
  "main": "dist/index.js",
  "types": "dist/index.d.ts",
  "files": [
    "dist/**/*",
    "README.md",
    "*.js",
    "*.d.ts",
    "ts3.5/**/*"
  ],
  "scripts": {
    "prepare": "ts-node-script ../../scripts/prepare.ts"
  },
  "dependencies": {
    "@storybook/client-logger": "6.0.0-beta.20",
    "@storybook/csf": "0.0.1",
<<<<<<< HEAD
    "@storybook/theming": "6.0.0-beta.17",
    "@storybook/api": "6.0.0-beta.17",
=======
    "@storybook/theming": "6.0.0-beta.20",
>>>>>>> fc254a08
    "@types/overlayscrollbars": "^1.9.0",
    "@types/react-color": "^3.0.1",
    "@types/react-syntax-highlighter": "11.0.4",
    "@types/react-textarea-autosize": "^4.3.3",
    "core-js": "^3.0.1",
    "fast-deep-equal": "^3.1.1",
    "global": "^4.3.2",
    "lodash": "^4.17.15",
    "markdown-to-jsx": "^6.11.4",
    "memoizerific": "^1.11.3",
    "overlayscrollbars": "^1.10.2",
    "overlayscrollbars-react": "^0.2.1",
    "polished": "^3.4.4",
    "popper.js": "^1.14.7",
    "react": "^16.8.3",
    "react-color": "^2.17.0",
    "react-dom": "^16.8.3",
    "react-helmet-async": "^1.0.2",
    "react-popper-tooltip": "^2.11.0",
    "react-select": "^3.0.8",
    "react-syntax-highlighter": "^12.2.1",
    "react-textarea-autosize": "^7.1.0",
    "ts-dedent": "^1.1.1"
  },
  "devDependencies": {
    "css": "^2.2.4",
    "enzyme": "^3.9.0",
    "jest": "^26.0.0",
    "jest-enzyme": "^7.0.2"
  },
  "peerDependencies": {
    "react": "*",
    "react-dom": "*"
  },
  "publishConfig": {
    "access": "public"
  },
  "gitHead": "4b9d901add9452525135caae98ae5f78dd8da9ff",
  "typesVersions": {
    "<=3.5": {
      "*": [
        "ts3.5/*"
      ]
    }
  }
}<|MERGE_RESOLUTION|>--- conflicted
+++ resolved
@@ -30,12 +30,8 @@
   "dependencies": {
     "@storybook/client-logger": "6.0.0-beta.20",
     "@storybook/csf": "0.0.1",
-<<<<<<< HEAD
-    "@storybook/theming": "6.0.0-beta.17",
-    "@storybook/api": "6.0.0-beta.17",
-=======
     "@storybook/theming": "6.0.0-beta.20",
->>>>>>> fc254a08
+    "@storybook/api": "6.0.0-beta.20",
     "@types/overlayscrollbars": "^1.9.0",
     "@types/react-color": "^3.0.1",
     "@types/react-syntax-highlighter": "11.0.4",
