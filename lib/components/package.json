{
  "name": "@storybook/components",
  "version": "5.2.0-beta.23",
  "description": "Core Storybook Components",
  "keywords": [
    "storybook"
  ],
  "homepage": "https://github.com/storybookjs/storybook/tree/master/lib/components",
  "bugs": {
    "url": "https://github.com/storybookjs/storybook/issues"
  },
  "repository": {
    "type": "git",
    "url": "https://github.com/storybookjs/storybook.git",
    "directory": "lib/components"
  },
  "license": "MIT",
  "main": "dist/index.js",
  "types": "dist/index.d.ts",
  "scripts": {
    "prepare": "node ../../scripts/prepare.js"
  },
  "dependencies": {
<<<<<<< HEAD
    "@storybook/api": "5.2.0-beta.5",
    "@storybook/client-logger": "5.2.0-beta.5",
    "@storybook/theming": "5.2.0-beta.5",
=======
    "@storybook/client-logger": "5.2.0-beta.23",
    "@storybook/theming": "5.2.0-beta.23",
>>>>>>> b1a80510
    "@types/react-syntax-highlighter": "10.1.0",
    "core-js": "^3.0.1",
    "global": "^4.3.2",
    "markdown-to-jsx": "^6.9.1",
    "memoizerific": "^1.11.3",
    "polished": "^3.3.1",
    "popper.js": "^1.14.7",
    "prop-types": "^15.7.2",
    "react": "^16.8.3",
    "react-dom": "^16.8.3",
    "react-focus-lock": "^1.18.3",
    "react-helmet-async": "^1.0.2",
    "react-inspector": "^3.0.2",
    "react-monaco-editor": "^0.22.0",
    "resize-observer-polyfill": "^1.5.1",
    "react-popper-tooltip": "^2.8.3",
    "react-resize-detector": "^4.2.0",
    "react-syntax-highlighter": "^10.3.0",
    "react-textarea-autosize": "^7.1.0",
    "simplebar-react": "^1.0.0-alpha.6"
  },
  "devDependencies": {
    "@types/react-syntax-highlighter": "^10.1.0",
    "@types/react-textarea-autosize": "^4.3.3",
    "enzyme": "^3.9.0",
    "jest": "^24.7.1",
    "jest-enzyme": "^7.0.2"
  },
  "peerDependencies": {
    "react": "*",
    "react-dom": "*"
  },
  "publishConfig": {
    "access": "public"
  }
}<|MERGE_RESOLUTION|>--- conflicted
+++ resolved
@@ -21,14 +21,9 @@
     "prepare": "node ../../scripts/prepare.js"
   },
   "dependencies": {
-<<<<<<< HEAD
-    "@storybook/api": "5.2.0-beta.5",
-    "@storybook/client-logger": "5.2.0-beta.5",
-    "@storybook/theming": "5.2.0-beta.5",
-=======
+    "@storybook/api": "5.2.0-beta.23",
     "@storybook/client-logger": "5.2.0-beta.23",
     "@storybook/theming": "5.2.0-beta.23",
->>>>>>> b1a80510
     "@types/react-syntax-highlighter": "10.1.0",
     "core-js": "^3.0.1",
     "global": "^4.3.2",
