--- conflicted
+++ resolved
@@ -277,15 +277,9 @@
 .emotion-5 {
   position: relative;
   overflow: hidden;
-<<<<<<< HEAD
-  border: 1px solid rgba(255,255,255,.1);
-  border-radius: 4px;
-  background: #333;
-=======
   color: #333333;
   border: 1px solid rgba(0,0,0,.1);
   background: #FFFFFF;
->>>>>>> ad4d14fd
 }
 
 .emotion-2 {
