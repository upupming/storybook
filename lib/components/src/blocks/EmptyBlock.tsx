--- conflicted
+++ resolved
@@ -12,16 +12,9 @@
   justifyContent: 'center',
   padding: 20,
   margin: '25px 0 40px',
-<<<<<<< HEAD
-  color:
-    theme.base === 'light'
-      ? transparentize(0.4, theme.color.defaultText)
-      : transparentize(0.6, theme.color.defaultText),
-=======
 
   color: transparentize(0.3, theme.color.defaultText),
   fontSize: theme.typography.size.s2,
->>>>>>> e6bd4fe8
 }));
 
 export const EmptyBlock = (props: any) => <Wrapper {...props} className="docblock-emptyblock" />;