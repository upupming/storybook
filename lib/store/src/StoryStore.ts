--- conflicted
+++ resolved
@@ -28,17 +28,15 @@
   ModuleExports,
   BoundStory,
   StoryIndex,
+  StoryIndexEntry,
+  V2CompatIndexEntry,
 } from './types';
 import { HooksContext } from './hooks';
 import { normalizeInputTypes } from './normalizeInputTypes';
 import { inferArgTypes } from './inferArgTypes';
 import { inferControls } from './inferControls';
-<<<<<<< HEAD
-=======
-import { StoryIndex, StoryIndexEntry, V2CompatIndexEntry } from '.';
 
 const { FEATURES } = global;
->>>>>>> ed6ee163
 
 type MaybePromise<T> = Promise<T> | T;
 
