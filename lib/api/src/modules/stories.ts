/* eslint-disable no-fallthrough */
import { DOCS_MODE } from 'global';
import { toId, sanitize } from '@storybook/csf';
import {
  UPDATE_STORY_ARGS,
  STORY_ARGS_UPDATED,
  STORY_CHANGED,
  SELECT_STORY,
  SET_STORIES,
  CURRENT_STORY_WAS_SET,
} from '@storybook/core-events';
import deprecate from 'util-deprecate';

import { logger } from '@storybook/client-logger';
import {
  denormalizeStoryParameters,
  transformStoriesRawToStoriesHash,
  StoriesHash,
  Story,
  Group,
  StoryId,
  isStory,
  Root,
  isRoot,
  StoriesRaw,
  SetStoriesPayload,
} from '../lib/stories';

import { Args, ModuleFn } from '../index';
import { getSourceType, ComposedRef } from './refs';

type Direction = -1 | 1;
type ParameterName = string;

type ViewMode = 'story' | 'info' | 'settings' | string | undefined;

export interface SubState {
  storiesHash: StoriesHash;
  storyId: StoryId;
  viewMode: ViewMode;
  storiesConfigured: boolean;
  storiesFailed?: Error;
}

export interface SubAPI {
  storyId: typeof toId;
  resolveStory: (storyId: StoryId, refsId?: string) => Story | Group | Root;
  selectStory: (
    kindOrId: string,
    story?: string,
    obj?: { ref?: string; viewMode?: ViewMode }
  ) => void;
  getCurrentStoryData: () => Story | Group;
  setStories: (stories: StoriesRaw, failed?: Error) => Promise<void>;
  jumpToComponent: (direction: Direction) => void;
  jumpToStory: (direction: Direction) => void;
  getData: (storyId: StoryId, refId?: string) => Story | Group;
  getParameters: (
    storyId: StoryId | { storyId: StoryId; refId: string },
    parameterName?: ParameterName
  ) => Story['parameters'] | any;
  getCurrentParameter<S>(parameterName?: ParameterName): S;
  updateStoryArgs(id: StoryId, newArgs: Args): void;
  findLeafStoryId(StoriesHash: StoriesHash, storyId: StoryId): StoryId;
}

<<<<<<< HEAD
interface Meta {
  ref?: ComposedRef;
  source?: string;
  sourceType?: 'local' | 'external';
  sourceLocation?: string;
  refId?: string;
  v?: number;
  type: string;
=======
const deprecatedOptionsParameterWarnings: Record<string, () => void> = [
  'sidebarAnimations',
  'enableShortcuts',
  'theme',
  'showRoots',
].reduce((acc, option: string) => {
  acc[option] = deprecate(
    () => {},
    `parameters.options.${option} is deprecated and will be removed in Storybook 7.0.
To change this setting, use \`addons.setConfig\`. See https://github.com/storybookjs/storybook/MIGRATION.md#deprecated-immutable-options-parameters
  `
  );
  return acc;
}, {} as Record<string, () => void>);
function checkDeprecatedOptionParameters(options?: Record<string, any>) {
  if (!options) {
    return;
  }
  Object.keys(options).forEach((option: string) => {
    if (deprecatedOptionsParameterWarnings[option]) {
      deprecatedOptionsParameterWarnings[option]();
    }
  });
>>>>>>> d706f556
}

export const init: ModuleFn = ({
  fullAPI,
  store,
  navigate,
  provider,
  storyId: initialStoryId,
  viewMode: initialViewMode,
}) => {
  const api: SubAPI = {
    storyId: toId,
    getData: (storyId, refId) => {
      const result = api.resolveStory(storyId, refId);

      return isRoot(result) ? undefined : result;
    },
    resolveStory: (storyId, refId) => {
      const { refs, storiesHash } = store.getState();
      if (refId) {
        return refs[refId].stories ? refs[refId].stories[storyId] : undefined;
      }
      return storiesHash ? storiesHash[storyId] : undefined;
    },
    getCurrentStoryData: () => {
      const { storyId, refId } = store.getState();

      return api.getData(storyId, refId);
    },
    getParameters: (storyIdOrCombo, parameterName) => {
      const { storyId, refId } =
        typeof storyIdOrCombo === 'string'
          ? { storyId: storyIdOrCombo, refId: undefined }
          : storyIdOrCombo;
      const data = api.getData(storyId, refId);

      if (isStory(data)) {
        const { parameters } = data;
        return parameterName ? parameters[parameterName] : parameters;
      }

      return null;
    },
    getCurrentParameter: (parameterName) => {
      const { storyId, refId } = store.getState();
      const parameters = api.getParameters({ storyId, refId }, parameterName);

      if (parameters) {
        return parameters;
      }
      return undefined;
    },
    jumpToComponent: (direction) => {
      const { storiesHash, storyId, refs, refId } = store.getState();
      const story = api.getData(storyId, refId);

      // cannot navigate when there's no current selection
      if (!story) {
        return;
      }

      const hash = refId ? refs[refId].stories || {} : storiesHash;

      const lookupList = Object.entries(hash).reduce((acc, i) => {
        const value = i[1];
        if (value.isComponent) {
          acc.push([...i[1].children]);
        }
        return acc;
      }, []);

      const index = lookupList.findIndex((i) => i.includes(storyId));

      // cannot navigate beyond fist or last
      if (index === lookupList.length - 1 && direction > 0) {
        return;
      }
      if (index === 0 && direction < 0) {
        return;
      }

      const result = lookupList[index + direction][0];

      if (result) {
        api.selectStory(result, undefined, { ref: refId });
      }
    },
    jumpToStory: (direction) => {
      const { storiesHash, storyId, refs, refId } = store.getState();
      const story = api.getData(storyId, refId);

      if (DOCS_MODE) {
        api.jumpToComponent(direction);
        return;
      }

      // cannot navigate when there's no current selection
      if (!story) {
        return;
      }

      const hash = story.refId ? refs[story.refId].stories : storiesHash;

      const lookupList = Object.keys(hash).filter(
        (k) => !(hash[k].children || Array.isArray(hash[k]))
      );
      const index = lookupList.indexOf(storyId);

      // cannot navigate beyond fist or last
      if (index === lookupList.length - 1 && direction > 0) {
        return;
      }
      if (index === 0 && direction < 0) {
        return;
      }

      const result = lookupList[index + direction];

      if (result) {
        api.selectStory(result, undefined, { ref: refId });
      }
    },
    setStories: async (input, error) => {
      // Now create storiesHash by reordering the above by group
      const existing = store.getState().storiesHash;
      const hash = transformStoriesRawToStoriesHash(input, existing, {
        provider,
      });

      await store.setState({
        storiesHash: hash,
        storiesConfigured: true,
        storiesFailed: error,
      });
    },
    selectStory: (kindOrId, story = undefined, options = {}) => {
      const { ref, viewMode: viewModeFromArgs } = options;
      const {
        viewMode: viewModeFromState = 'story',
        storyId,
        storiesHash,
        refs,
      } = store.getState();

      const hash = ref ? refs[ref].stories : storiesHash;

      if (!story) {
        const s = hash[kindOrId] || hash[sanitize(kindOrId)];
        // eslint-disable-next-line no-nested-ternary
        const id = s ? (s.children ? s.children[0] : s.id) : kindOrId;
        let viewMode =
          viewModeFromArgs || (s && s.parameters.viewMode)
            ? s.parameters.viewMode
            : viewModeFromState;

        // In some cases, the viewMode could be something other than docs/story
        // ('settings', for example) and therefore we should make sure we go back
        // to the 'story' viewMode when navigating away from those pages.
        if (!viewMode.match(/docs|story/)) {
          viewMode = 'story';
        }

        const p = s && s.refId ? `/${viewMode}/${s.refId}_${id}` : `/${viewMode}/${id}`;

        navigate(p);
      } else if (!kindOrId) {
        // This is a slugified version of the kind, but that's OK, our toId function is idempotent
        const kind = storyId.split('--', 2)[0];
        const id = toId(kind, story);

        api.selectStory(id, undefined, options);
      } else {
        const id = ref ? `${ref}_${toId(kindOrId, story)}` : toId(kindOrId, story);
        if (hash[id]) {
          api.selectStory(id, undefined, options);
        } else {
          // Support legacy API with component permalinks, where kind is `x/y` but permalink is 'z'
          const k = hash[sanitize(kindOrId)];
          if (k && k.children) {
            const foundId = k.children.find((childId) => hash[childId].name === story);
            if (foundId) {
              api.selectStory(foundId, undefined, options);
            }
          }
        }
      }
    },
    findLeafStoryId(storiesHash, storyId) {
      if (storiesHash[storyId].isLeaf) {
        return storyId;
      }

      const childStoryId = storiesHash[storyId].children[0];
      return api.findLeafStoryId(storiesHash, childStoryId);
    },
    updateStoryArgs: (id, newArgs) => {
      fullAPI.emit(UPDATE_STORY_ARGS, id, newArgs);
    },
  };

  const getEventMetadata = (context: Meta) => {
    const { source, refId, type } = context;
    const [sourceType, sourceLocation] = getSourceType(source, refId);

    const ref =
      refId && fullAPI.getRefs()[refId]
        ? fullAPI.getRefs()[refId]
        : fullAPI.findRef(sourceLocation);

    const meta = {
      source,
      sourceType,
      sourceLocation,
      refId,
      ref,
      type,
    };

    switch (true) {
      case typeof refId === 'string':
      case sourceType === 'local':
      case sourceType === 'external': {
        return meta;
      }

      // if we couldn't find the source, something risky happened, we ignore the input, and log a warning
      default: {
        logger.warn(`Received a ${type} frame that was not configured as a ref`);
        return null;
      }
    }
  };

  const initModule = () => {
    // On initial load, the local iframe will select the first story (or other "selection specifier")
    // and emit CURRENT_STORY_WAS_SET with the id. We need to ensure we respond to this change.
    // Later when we change story via the manager (or SELECT_STORY below), we'll already be at the
    // correct path before CURRENT_STORY_WAS_SET is emitted, so this is less important (the navigate is a no-op)
    // Note this is the case for refs also.
    fullAPI.on(CURRENT_STORY_WAS_SET, function handler({
      storyId,
      viewMode,
    }: {
      storyId: string;
      viewMode: ViewMode;
      [k: string]: any;
    }) {
      const { sourceType } = getEventMetadata(this);

      if (sourceType === 'local' && storyId && viewMode) {
        navigate(`/${viewMode}/${storyId}`);
      }
    });

    fullAPI.on(STORY_CHANGED, function handler() {
      const { sourceType } = getEventMetadata(this);

      if (sourceType === 'local') {
        const options = fullAPI.getCurrentParameter('options');

        if (options) {
          checkDeprecatedOptionParameters(options);
          fullAPI.setOptions(options);
        }
      }
    });

    fullAPI.on(SET_STORIES, function handler(data: SetStoriesPayload) {
      const { ref } = getEventMetadata(this);
      const error = data.error || undefined;
      const stories = data.v ? denormalizeStoryParameters(data) : data.stories;

<<<<<<< HEAD
      if (!ref) {
        if (!data.v) {
          throw new Error('Unexpected legacy SET_STORIES event from local source');
=======
      switch (sourceType) {
        // if it's a local source, we do nothing special
        case 'local': {
          if (!data.v) {
            throw new Error('Unexpected legacy SET_STORIES event from local source');
          }

          fullAPI.setStories(stories, error);

          const { options } = (data as SetStoriesPayloadV2).globalParameters;
          checkDeprecatedOptionParameters(options);
          fullAPI.setOptions(options);
          break;
>>>>>>> d706f556
        }

        fullAPI.setStories(stories, error);
        fullAPI.setOptions(data.globalParameters.options);
      } else {
        fullAPI.setRef(ref.id, { ...ref, ...data, stories }, true);
      }
    });

    fullAPI.on(SELECT_STORY, function handler({
      kind,
      story,
      ...rest
    }: {
      kind: string;
      story: string;
      viewMode: ViewMode;
    }) {
      const { ref } = getEventMetadata(this);

      if (!ref) {
        fullAPI.selectStory(kind, story, rest);
      } else {
        fullAPI.selectStory(kind, story, { ...rest, ref: ref.id });
      }
    });

    fullAPI.on(STORY_ARGS_UPDATED, (id: StoryId, args: Args) => {
      const { storiesHash } = store.getState();
      (storiesHash[id] as Story).args = args;
      store.setState({ storiesHash });
    });
  };

  return {
    api,
    state: {
      storiesHash: {},
      storyId: initialStoryId,
      viewMode: initialViewMode,
      storiesConfigured: false,
    },
    init: initModule,
  };
};<|MERGE_RESOLUTION|>--- conflicted
+++ resolved
@@ -64,7 +64,6 @@
   findLeafStoryId(StoriesHash: StoriesHash, storyId: StoryId): StoryId;
 }
 
-<<<<<<< HEAD
 interface Meta {
   ref?: ComposedRef;
   source?: string;
@@ -73,7 +72,8 @@
   refId?: string;
   v?: number;
   type: string;
-=======
+}
+
 const deprecatedOptionsParameterWarnings: Record<string, () => void> = [
   'sidebarAnimations',
   'enableShortcuts',
@@ -97,7 +97,6 @@
       deprecatedOptionsParameterWarnings[option]();
     }
   });
->>>>>>> d706f556
 }
 
 export const init: ModuleFn = ({
@@ -222,8 +221,7 @@
     },
     setStories: async (input, error) => {
       // Now create storiesHash by reordering the above by group
-      const existing = store.getState().storiesHash;
-      const hash = transformStoriesRawToStoriesHash(input, existing, {
+      const hash = transformStoriesRawToStoriesHash(input, {
         provider,
       });
 
@@ -370,29 +368,15 @@
       const error = data.error || undefined;
       const stories = data.v ? denormalizeStoryParameters(data) : data.stories;
 
-<<<<<<< HEAD
       if (!ref) {
         if (!data.v) {
           throw new Error('Unexpected legacy SET_STORIES event from local source');
-=======
-      switch (sourceType) {
-        // if it's a local source, we do nothing special
-        case 'local': {
-          if (!data.v) {
-            throw new Error('Unexpected legacy SET_STORIES event from local source');
-          }
-
-          fullAPI.setStories(stories, error);
-
-          const { options } = (data as SetStoriesPayloadV2).globalParameters;
-          checkDeprecatedOptionParameters(options);
-          fullAPI.setOptions(options);
-          break;
->>>>>>> d706f556
         }
 
         fullAPI.setStories(stories, error);
-        fullAPI.setOptions(data.globalParameters.options);
+        const { options } = data.globalParameters;
+        checkDeprecatedOptionParameters(options);
+        fullAPI.setOptions(options);
       } else {
         fullAPI.setRef(ref.id, { ...ref, ...data, stories }, true);
       }
