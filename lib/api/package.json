{
  "name": "@storybook/api",
  "version": "5.1.1",
  "description": "Core Storybook API & Context",
  "keywords": [
    "storybook"
  ],
  "homepage": "https://github.com/storybookjs/storybook/tree/master/lib/api",
  "bugs": {
    "url": "https://github.com/storybookjs/storybook/issues"
  },
  "repository": {
    "type": "git",
    "url": "https://github.com/storybookjs/storybook.git"
  },
  "license": "MIT",
  "main": "dist/index.js",
  "types": "dist/index.d.ts",
  "scripts": {
    "prepare": "node ./scripts/generateVersion.js && node ../../scripts/prepare.js"
  },
  "dependencies": {
<<<<<<< HEAD
    "@types/semver": "^5.5.0",
=======
>>>>>>> 9337bedf
    "@storybook/channels": "5.1.1",
    "@storybook/client-logger": "5.1.1",
    "@storybook/core-events": "5.1.1",
    "@storybook/router": "5.1.1",
    "@storybook/theming": "5.1.1",
    "core-js": "^3.0.1",
    "fast-deep-equal": "^2.0.1",
    "global": "^4.3.2",
    "lodash": "^4.17.11",
    "memoizerific": "^1.11.3",
    "prop-types": "^15.6.2",
    "react": "^16.8.4",
    "semver": "^6.0.0",
    "shallow-equal": "^1.1.0",
    "store2": "^2.7.1",
    "telejson": "^2.2.1",
    "util-deprecate": "^1.0.2"
  },
  "devDependencies": {
    "@types/lodash": "^4.14.129",
    "@types/semver": "^6.0.0"
  },
  "publishConfig": {
    "access": "public"
  }
}<|MERGE_RESOLUTION|>--- conflicted
+++ resolved
@@ -20,10 +20,7 @@
     "prepare": "node ./scripts/generateVersion.js && node ../../scripts/prepare.js"
   },
   "dependencies": {
-<<<<<<< HEAD
     "@types/semver": "^5.5.0",
-=======
->>>>>>> 9337bedf
     "@storybook/channels": "5.1.1",
     "@storybook/client-logger": "5.1.1",
     "@storybook/core-events": "5.1.1",
