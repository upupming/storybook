package OpenSourceProjects_Storybook.buildTypes

import jetbrains.buildServer.configs.kotlin.v2017_2.*
import jetbrains.buildServer.configs.kotlin.v2017_2.buildFeatures.commitStatusPublisher
import jetbrains.buildServer.configs.kotlin.v2017_2.buildSteps.script
import jetbrains.buildServer.configs.kotlin.v2017_2.failureConditions.BuildFailureOnMetric
import jetbrains.buildServer.configs.kotlin.v2017_2.failureConditions.failOnMetricChange

object OpenSourceProjects_Storybook_Chromatic : BuildType({
    uuid = "8cc5f747-4ca7-4f0d-940d-b0c422f501a6-chromatic"
    id = "OpenSourceProjects_Storybook_Chromatic"
    name = "Chromatic"

    vcs {
        root(OpenSourceProjects_Storybook.vcsRoots.OpenSourceProjects_Storybook_HttpsGithubComStorybooksStorybookRefsHeadsMaster)

    }

    steps {
        script {
            name = "Bootstrap"
            scriptContent = """
                yarn
                yarn bootstrap --core
            """.trimIndent()
            dockerImage = "node:latest"
        }
        script {
            name = "Chromatic"
            scriptContent = "yarn chromatic"
            dockerImage = "node:latest"
        }
    }

    features {
        commitStatusPublisher {
            publisher = github {
                githubUrl = "https://api.github.com"
                authType = personalToken {
                    token = "credentialsJSON:5ffe2d7e-531e-4f6f-b1fc-a41bfea26eaa"
                }
            }
            param("github_oauth_user", "Hypnosphi")
        }
    }

    dependencies {
        allApps {
            dependency(config) {
                snapshot {
                    onDependencyCancel = FailureAction.CANCEL
                }

<<<<<<< HEAD
                artifacts {
                    artifactRules = "$lowerName.zip!** => examples/$exampleDir/storybook-static"
=======
                if (merged) {
                    artifacts {
                        cleanDestination = true
                        artifactRules = "$lowerName.zip!** => examples/$exampleDir/storybook-static"
                    }
>>>>>>> fd12550d
                }
            }
        }
    }

    requirements {
        doesNotContain("env.OS", "Windows")
    }
})<|MERGE_RESOLUTION|>--- conflicted
+++ resolved
@@ -51,16 +51,11 @@
                     onDependencyCancel = FailureAction.CANCEL
                 }
 
-<<<<<<< HEAD
-                artifacts {
-                    artifactRules = "$lowerName.zip!** => examples/$exampleDir/storybook-static"
-=======
                 if (merged) {
                     artifacts {
                         cleanDestination = true
                         artifactRules = "$lowerName.zip!** => examples/$exampleDir/storybook-static"
                     }
->>>>>>> fd12550d
                 }
             }
         }
